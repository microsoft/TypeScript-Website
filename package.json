{
  "private": true,
  "name": "root",
  "workspaces": [
    "packages/*"
  ],
  "engines": {
    "node": ">=18"
  },
  "devDependencies": {
    "concurrently": "^5.1.0",
    "cross-env": "^7.0.2",
    "danger": "^9.2.10",
    "danger-plugin-lighthouse": "^0.5.2",
    "danger-plugin-spellcheck": "^1.5.0",
    "fb-watchman": "^2.0.1",
    "git-branch-is": "^3.1.0",
    "husky": "^4.2.3",
    "pleb": "^2.6.1",
    "reflect-metadata": "^0.1.13"
  },
  "resolutions": {
    "@types/react": "18.0.1",
    "@types/estree": "0.0.46",
    "@types/eslint": "7.29.0",
    "rollup-plugin-typescript2": "0.34.1",
    "node-gyp": "5.1.0",
<<<<<<< HEAD
    "typescript": "4.8.1-rc",
    "tslib": "2.5.0",
=======
    "typescript": "5.0.2",
    "tslib": "2.6.0",
>>>>>>> d110ef76
    "prettier": "^2.0.2",
    "shelljs": "0.8.4",
    "sharp": "0.28.1",
    "react-server-dom-webpack@0.0.0-experimental-c8b778b7f-20220825": "patch:react-server-dom-webpack@npm%3A0.0.0-experimental-c8b778b7f-20220825#./.yarn/patches/react-server-dom-webpack-npm-0.0.0-experimental-c8b778b7f-20220825-b0e92c72ae.patch"
  },
  "jest": {
    "transformIgnorePatterns": [
      "/node_modules/(?!intl-messageformat|intl-messageformat-parser).+\\.js$"
    ]
  },
  "scripts": {
    "bootstrap": "yarn workspaces foreach -v -t --exclude root run bootstrap && BOOTSTRAPPING=true yarn workspaces foreach -v -t --exclude root run build",
    "start": "concurrently -p \"[{name}]\" -n \"BUILD,SITE\" -c \"bgBlue.bold,bgMagenta.bold\" \"node watcher.js\" \"yarn workspace typescriptlang-org start\"",
    "build": "yarn workspaces foreach -v -t --exclude root --exclude typescriptlang-org run build",
    "build-site": "yarn workspace typescriptlang-org build",
    "compile": "yarn workspace typescriptlang-org tsc",
    "update-snapshots": "yarn workspace typescriptlang-org update-snapshots",
    "clean": "yarn workspace typescriptlang-org gatsby clean",
    "clean-twoslash": "rm -rf packages/.cache/twoslash",
    "test": "CI=true yarn workspaces foreach -v -t --exclude root run test",
    "update-test-snapshots": "CI=true yarn workspaces foreach --include gatsby-remark-shiki-twoslash  --include @typescript/twoslash --include shiki-twoslash --include @typescript/vfs run test -u"
  },
  "dependencies": {
    "@oss-docs/sync": "^1.1.4",
    "@types/express": "^4.17.6",
    "gray-matter": "4.0.3",
    "node-polyfill-webpack-plugin": "^2.0.1",
    "serve-handler": "^6.1.2",
    "xmldom": "^0.5.0"
  },
  "repository": "microsoft/TypeScript-Website",
  "author": "Deploy Bot <ortam@microsoft.com>",
  "auto": {
    "plugins": [
      "npm"
    ],
    "onlyPublishWithReleaseLabel": true
  },
  "packageManager": "yarn@3.2.3",
  "volta": {
    "node": "14.21.1"
  }
}<|MERGE_RESOLUTION|>--- conflicted
+++ resolved
@@ -25,13 +25,8 @@
     "@types/eslint": "7.29.0",
     "rollup-plugin-typescript2": "0.34.1",
     "node-gyp": "5.1.0",
-<<<<<<< HEAD
-    "typescript": "4.8.1-rc",
-    "tslib": "2.5.0",
-=======
     "typescript": "5.0.2",
     "tslib": "2.6.0",
->>>>>>> d110ef76
     "prettier": "^2.0.2",
     "shelljs": "0.8.4",
     "sharp": "0.28.1",
