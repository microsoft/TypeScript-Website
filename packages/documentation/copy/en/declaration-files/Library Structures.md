--- conflicted
+++ resolved
@@ -323,8 +323,4 @@
 
 The most common solution here is to define a `default` export for a callable/constructable object;
 module loaders commonly detect this situation automatically and replace the top-level object with the `default` export.
-<<<<<<< HEAD
-TypeScript can handle this for you, if you have [`"esModuleInterop": true`](/tsconfig/#esModuleInterop) in tsconfig.json.
-=======
-Typescript can handle this for you, if you have [`"esModuleInterop": true`](/tsconfig#esModuleInterop) in tsconfig.json.
->>>>>>> 6cc9d308
+TypeScript can handle this for you, if you have [`"esModuleInterop": true`](/tsconfig/#esModuleInterop) in your tsconfig.json.