---
title: TypeScript 1.6
layout: docs
permalink: /docs/handbook/release-notes/typescript-1-6.html
oneline: TypeScript 1.6 Release Notes
---

## JSX support

JSX is an embeddable XML-like syntax.
It is meant to be transformed into valid JavaScript, but the semantics of that transformation are implementation-specific.
JSX came to popularity with the React library but has since seen other applications.
TypeScript 1.6 supports embedding, type checking, and optionally compiling JSX directly into JavaScript.

#### New `.tsx` file extension and `as` operator

TypeScript 1.6 introduces a new `.tsx` file extension.
This extension does two things: it enables JSX inside of TypeScript files, and it makes the new `as` operator the default way to cast (removing any ambiguity between JSX expressions and the TypeScript prefix cast operator).
For example:

```ts
var x = <any>foo;
// is equivalent to:
var x = foo as any;
```

#### Using React

To use JSX-support with React you should use the [React typings](https://github.com/borisyankov/DefinitelyTyped/tree/master/react). These typings define the `JSX` namespace so that TypeScript can correctly check JSX expressions for React. For example:

```ts
/// <reference path="react.d.ts" />

interface Props {
  name: string;
}

class MyComponent extends React.Component<Props, {}> {
  render() {
    return <span>{this.props.name}</span>;
  }
}

<MyComponent name="bar" />; // OK
<MyComponent name={0} />; // error, `name` is not a number
```

#### Using other JSX frameworks

JSX element names and properties are validated against the `JSX` namespace.
Please see the [[JSX]] wiki page for defining the `JSX` namespace for your framework.

#### Output generation

TypeScript ships with two JSX modes: `preserve` and `react`.

- The `preserve` mode will keep JSX expressions as part of the output to be further consumed by another transform step. _Additionally the output will have a `.jsx` file extension._
- The `react` mode will emit `React.createElement`, does not need to go through a JSX transformation before use, and the output will have a `.js` file extension.

See the [[JSX]] wiki page for more information on using JSX in TypeScript.

## Intersection types

TypeScript 1.6 introduces intersection types, the logical complement of union types.
A union type `A | B` represents an entity that is either of type `A` or type `B`, whereas an intersection type `A & B` represents an entity that is both of type `A` _and_ type `B`.

##### Example

```ts
function extend<T, U>(first: T, second: U): T & U {
  let result = <T & U>{};
  for (let id in first) {
    result[id] = first[id];
  }
  for (let id in second) {
    if (!result.hasOwnProperty(id)) {
      result[id] = second[id];
    }
  }
  return result;
}

var x = extend({ a: "hello" }, { b: 42 });
var s = x.a;
var n = x.b;
```

```ts
type LinkedList<T> = T & { next: LinkedList<T> };

interface Person {
  name: string;
}

var people: LinkedList<Person>;
var s = people.name;
var s = people.next.name;
var s = people.next.next.name;
var s = people.next.next.next.name;
```

```ts
interface A {
  a: string;
}
interface B {
  b: string;
}
interface C {
  c: string;
}

var abc: A & B & C;
abc.a = "hello";
abc.b = "hello";
abc.c = "hello";
```

See [issue #1256](https://github.com/Microsoft/TypeScript/issues/1256) for more information.

## Local type declarations

Local class, interface, enum, and type alias declarations can now appear inside function declarations. Local types are block scoped, similar to variables declared with `let` and `const`. For example:

```ts
function f() {
  if (true) {
    interface T {
      x: number;
    }
    let v: T;
    v.x = 5;
  } else {
    interface T {
      x: string;
    }
    let v: T;
    v.x = "hello";
  }
}
```

The inferred return type of a function may be a type declared locally within the function. It is not possible for callers of the function to reference such a local type, but it can of course be matched structurally. For example:

```ts
interface Point {
  x: number;
  y: number;
}

function getPointFactory(x: number, y: number) {
  class P {
    x = x;
    y = y;
  }
  return P;
}

var PointZero = getPointFactory(0, 0);
var PointOne = getPointFactory(1, 1);
var p1 = new PointZero();
var p2 = new PointZero();
var p3 = new PointOne();
```

Local types may reference enclosing type parameters and local class and interfaces may themselves be generic. For example:

```ts
function f3() {
  function f<X, Y>(x: X, y: Y) {
    class C {
      public x = x;
      public y = y;
    }
    return C;
  }
  let C = f(10, "hello");
  let v = new C();
  let x = v.x; // number
  let y = v.y; // string
}
```

## Class expressions

TypeScript 1.6 adds support for ES6 class expressions. In a class expression, the class name is optional and, if specified, is only in scope in the class expression itself. This is similar to the optional name of a function expression. It is not possible to refer to the class instance type of a class expression outside the class expression, but the type can of course be matched structurally. For example:

```ts
let Point = class {
  constructor(public x: number, public y: number) {}
  public length() {
    return Math.sqrt(this.x * this.x + this.y * this.y);
  }
};
var p = new Point(3, 4); // p has anonymous class type
console.log(p.length());
```

## Extending expressions

TypeScript 1.6 adds support for classes extending arbitrary expression that computes a constructor function. This means that built-in types can now be extended in class declarations.

The `extends` clause of a class previously required a type reference to be specified. It now accepts an expression optionally followed by a type argument list. The type of the expression must be a constructor function type with at least one construct signature that has the same number of type parameters as the number of type arguments specified in the `extends` clause. The return type of the matching construct signature(s) is the base type from which the class instance type inherits. Effectively, this allows both real classes and "class-like" expressions to be specified in the `extends` clause.

Some examples:

```ts
// Extend built-in types

class MyArray extends Array<number> {}
class MyError extends Error {}

// Extend computed base class

class ThingA {
  getGreeting() {
    return "Hello from A";
  }
}

class ThingB {
  getGreeting() {
    return "Hello from B";
  }
}

interface Greeter {
  getGreeting(): string;
}

interface GreeterConstructor {
  new (): Greeter;
}

function getGreeterBase(): GreeterConstructor {
  return Math.random() >= 0.5 ? ThingA : ThingB;
}

class Test extends getGreeterBase() {
  sayHello() {
    console.log(this.getGreeting());
  }
}
```

## `abstract` classes and methods

TypeScript 1.6 adds support for `abstract` keyword for classes and their methods. An abstract class is allowed to have methods with no implementation, and cannot be constructed.

##### Examples

```ts
abstract class Base {
  abstract getThing(): string;
  getOtherThing() {
    return "hello";
  }
}

let x = new Base(); // Error, 'Base' is abstract

// Error, must either be 'abstract' or implement concrete 'getThing'
class Derived1 extends Base {}

class Derived2 extends Base {
  getThing() {
    return "hello";
  }
  foo() {
    super.getThing(); // Error: cannot invoke abstract members through 'super'
  }
}

var x = new Derived2(); // OK
var y: Base = new Derived2(); // Also OK
y.getThing(); // OK
y.getOtherThing(); // OK
```

## Generic type aliases

With TypeScript 1.6, type aliases can be generic. For example:

```ts
type Lazy<T> = T | (() => T);

var s: Lazy<string>;
s = "eager";
s = () => "lazy";

interface Tuple<A, B> {
  a: A;
  b: B;
}

type Pair<T> = Tuple<T, T>;
```

## Stricter object literal assignment checks

TypeScript 1.6 enforces stricter object literal assignment checks for the purpose of catching excess or misspelled properties. Specifically, when a fresh object literal is assigned to a variable or passed as an argument for a non-empty target type, it is an error for the object literal to specify properties that don't exist in the target type.

##### Examples

```ts
var x: { foo: number };
x = { foo: 1, baz: 2 }; // Error, excess property `baz`

var y: { foo: number; bar?: number };
y = { foo: 1, baz: 2 }; // Error, excess or misspelled property `baz`
```

A type can include an index signature to explicitly indicate that excess properties are permitted:

```ts
var x: { foo: number; [x: string]: any };
x = { foo: 1, baz: 2 }; // Ok, `baz` matched by index signature
```

## ES6 generators

TypeScript 1.6 adds support for generators when targeting ES6.

A generator function can have a return type annotation, just like a function. The annotation represents the type of the generator returned by the function. Here is an example:

```ts
function* g(): Iterable<string> {
  for (var i = 0; i < 100; i++) {
    yield ""; // string is assignable to string
  }
  yield* otherStringGenerator(); // otherStringGenerator must be iterable and element type assignable to string
}
```

A generator function with no type annotation can have the type annotation inferred.
So in the following case, the type will be inferred from the yield statements:

```ts
function* g() {
  for (var i = 0; i < 100; i++) {
    yield ""; // infer string
  }
  yield* otherStringGenerator(); // infer element type of otherStringGenerator
}
```

## Experimental support for `async` functions

TypeScript 1.6 introduces experimental support of `async` functions when targeting ES6.
Async functions are expected to invoke an asynchronous operation and await its result without blocking normal execution of the program.
This accomplished through the use of an ES6-compatible `Promise` implementation, and transposition of the function body into a compatible form to resume execution when the awaited asynchronous operation completes.

An _async function_ is a function or method that has been prefixed with the `async` modifier. This modifier informs the compiler that function body transposition is required, and that the keyword `await` should be treated as a unary expression instead of an identifier.
An _Async Function_ must provide a return type annotation that points to a compatible `Promise` type. Return type inference can only be used if there is a globally defined, compatible `Promise` type.

##### Example

```ts
var p: Promise<number> = /* ... */;
async function fn(): Promise<number> {
  var i = await p; // suspend execution until 'p' is settled. 'i' has type "number"
  return 1 + i;
}

var a = async (): Promise<number> => 1 + await p; // suspends execution.
var a = async () => 1 + await p; // suspends execution. return type is inferred as "Promise<number>" when compiling with --target ES6
var fe = async function(): Promise<number> {
  var i = await p; // suspend execution until 'p' is settled. 'i' has type "number"
  return 1 + i;
}

class C {
  async m(): Promise<number> {
    var i = await p; // suspend execution until 'p' is settled. 'i' has type "number"
    return 1 + i;
  }

  async get p(): Promise<number> {
    var i = await p; // suspend execution until 'p' is settled. 'i' has type "number"
    return 1 + i;
  }
}
```

## Nightly builds

While not strictly a language change, nightly builds are now available by installing with the following command:

```Shell
npm install -g typescript@next
```

## Adjustments in module resolution logic

Starting from release 1.6 TypeScript compiler will use different set of rules to resolve module names when targeting 'commonjs'.
These [rules](https://github.com/Microsoft/TypeScript/issues/2338) attempted to model module lookup procedure used by Node.
This effectively mean that node modules can include information about its typings and TypeScript compiler will be able to find it.
User however can override module resolution rules picked by the compiler by using [`moduleResolution`](/tsconfig#moduleResolution) command line option. Possible values are:

- 'classic' - module resolution rules used by pre 1.6 TypeScript compiler
- 'node' - node-like module resolution

## Merging ambient class and interface declaration

The instance side of an ambient class declaration can be extended using an interface declaration The class constructor object is unmodified.
For example:

```ts
declare class Foo {
  public x: number;
}

interface Foo {
  y: string;
}

function bar(foo: Foo) {
  foo.x = 1; // OK, declared in the class Foo
  foo.y = "1"; // OK, declared in the interface Foo
}
```

## User-defined type guard functions

TypeScript 1.6 adds a new way to narrow a variable type inside an `if` block, in addition to `typeof` and `instanceof`.
A user-defined type guard functions is one with a return type annotation of the form `x is T`, where `x` is a declared parameter in the signature, and `T` is any type.
When a user-defined type guard function is invoked on a variable in an `if` block, the type of the variable will be narrowed to `T`.

##### Examples

```ts
function isCat(a: any): a is Cat {
  return a.name === "kitty";
}

var x: Cat | Dog;
if (isCat(x)) {
  x.meow(); // OK, x is Cat in this block
}
```

## `exclude` property support in tsconfig.json

A tsconfig.json file that doesn't specify a files property (and therefore implicitly references all \*.ts files in all subdirectories) can now contain an exclude property that specifies a list of files and/or directories to exclude from the compilation.
The exclude property must be an array of strings that each specify a file or folder name relative to the location of the tsconfig.json file.
For example:

```json tsconfig
{
  "compilerOptions": {
    "out": "test.js"
  },
  "exclude": ["node_modules", "test.ts", "utils/t2.ts"]
}
```

<<<<<<< HEAD
The `exclude` list does not support wildcards. It must simply be a list of files and/or directories.
=======
The [`exclude`](/tsconfig#exclude) list does not support wilcards. It must simply be a list of files and/or directories.
>>>>>>> 8d4fdd66

## `--init` command line option

Run `tsc --init` in a directory to create an initial `tsconfig.json` in this directory with preset defaults.
Optionally pass command line arguments along with `--init` to be stored in your initial tsconfig.json on creation.<|MERGE_RESOLUTION|>--- conflicted
+++ resolved
@@ -454,11 +454,7 @@
 }
 ```
 
-<<<<<<< HEAD
-The `exclude` list does not support wildcards. It must simply be a list of files and/or directories.
-=======
-The [`exclude`](/tsconfig#exclude) list does not support wilcards. It must simply be a list of files and/or directories.
->>>>>>> 8d4fdd66
+The [`exclude`](/tsconfig#exclude) list does not support wildcards. It must simply be a list of files and/or directories.
 
 ## `--init` command line option
 
