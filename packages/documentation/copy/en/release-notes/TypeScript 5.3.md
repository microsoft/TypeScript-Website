---
title: TypeScript 5.3
layout: docs
permalink: /docs/handbook/release-notes/typescript-5-3.html
oneline: TypeScript 5.3 Release Notes
---

## Import Attributes

TypeScript 5.3 supports the latest updates to the [import attributes](https://github.com/tc39/proposal-import-attributes) proposal.

One use-case of import attributes is to provide information about the expected format of a module to the runtime.

```ts
// We only want this to be interpreted as JSON,
// not a runnable/malicious JavaScript file with a `.json` extension.
import obj from "./something.json" with { type: "json" };
```

The contents of these attributes are not checked by TypeScript since they're host-specific, and are simply left alone so that browsers and runtimes can handle them (and possibly error).

```ts
// TypeScript is fine with this.
// But your browser? Probably not.
import * as foo from "./foo.js" with { type: "fluffy bunny" };
```

Dynamic `import()` calls can also use import attributes through a second argument.

```ts
const obj = await import("./something.json", {
    with: { type: "json" }
});
```

The expected type of that second argument is defined by a type called `ImportCallOptions`, which by default just expects a property called `with`.

Note that import attributes are an evolution of an earlier proposal called ["import assertions", which were implemented in TypeScript 4.5](https://devblogs.microsoft.com/typescript/announcing-typescript-4-5/#import-assertions).
The most obvious difference is the use of the `with` keyword over the `assert` keyword.
But the less-visible difference is that runtimes are now free to use attributes to guide the resolution and interpretation of import paths, whereas import assertions could only assert some characteristics after loading a module.

Over time, TypeScript will be deprecating the old syntax for import assertions in favor of the proposed syntax for import attributes.
Existing code using `assert` should migrate towards the `with` keyword.
New code that needs an import attribute should use `with` exclusively.

We'd like to thank [Oleksandr Tarasiuk](https://github.com/a-tarasyuk) for [implementing this proposal](https://github.com/microsoft/TypeScript/pull/54242)!
And we'd also like to call out [Wenlu Wang](https://github.com/Kingwl) for their implementation of [import assertions](https://github.com/microsoft/TypeScript/pull/40698)!

## Stable Support `resolution-mode` in Import Types

In TypeScript 4.7, TypeScript added support for a `resolution-mode` attribute in `/// <reference types="..." />` to control whether a specifier should be resolved via `import` or `require` semantics.

```ts
/// <reference types="pkg" resolution-mode="require" />

// or

/// <reference types="pkg" resolution-mode="import" />
```

A corresponding field was added to import assertions on type-only imports as well;
however, it was only supported in nightly versions of TypeScript.
The rationale was that in spirit, import *assertions* were not intended to guide module resolution.
So this feature was shipped experimentally in a nightly-only mode to get more feedback.

But given that *[import attributes](#import-attributes)* can guide resolution, and that we've seen reasonable use-cases, TypeScript 5.3 now supports the `resolution-mode` attribute for `import type`.

```ts
// Resolve `pkg` as if we were importing with a `require()`
import type { TypeFromRequire } from "pkg" with {
    "resolution-mode": "require"
};

// Resolve `pkg` as if we were importing with an `import`
import type { TypeFromImport } from "pkg" with {
    "resolution-mode": "import"
};

export interface MergedType extends TypeFromRequire, TypeFromImport {}
```

These import attributes can also be used on `import()` types.

```ts
export type TypeFromRequire =
    import("pkg", { with: { "resolution-mode": "require" } }).TypeFromRequire;

export type TypeFromImport =
    import("pkg", { with: { "resolution-mode": "import" } }).TypeFromImport;

export interface MergedType extends TypeFromRequire, TypeFromImport {}
```

For more information, [check out the change here](https://github.com/microsoft/TypeScript/pull/55725)

## `resolution-mode` Supported in All Module Modes

Previously, using `resolution-mode` was only allowed under the `moduleResolution` options `node16` and `nodenext`.
To make it easier to look up modules specifically for type purposes, `resolution-mode` now works appropriately in all other `moduleResolution` options like `bundler`, `node10`, and simply doesn't error under `classic`.

For more information, [see the implementing pull request](https://github.com/microsoft/TypeScript/pull/55725).

## `switch (true)` Narrowing

TypeScript 5.3 now can perform narrowing based on conditions in each `case` clause within a `switch (true)`.

```ts
function f(x: unknown) {
    switch (true) {
        case typeof x === "string":
            // 'x' is a 'string' here
            console.log(x.toUpperCase());
            // falls through...

        case Array.isArray(x):
            // 'x' is a 'string | any[]' here.
            console.log(x.length);
            // falls through...

        default:
          // 'x' is 'unknown' here.
          // ...
    }
}
```

[This feature](https://github.com/microsoft/TypeScript/pull/55991) was spearheaded [initial work](https://github.com/microsoft/TypeScript/pull/53681) by [Mateusz Burzyński](https://github.com/Andarist)
We'd like to extend a "thank you!" for this contribution.

## Narrowing On Comparisons to Booleans

Occasionally you may find yourself performing a direct comparison with `true` or `false` in a condition.
Usually these are unnecessary comparisons, but you might prefer it as a point of style, or to avoid certain issues around JavaScript truthiness.
Regardless, previously TypeScript just didn't recognize such forms when performing narrowing.

TypeScript 5.3 now keeps up and understands these expressions when narrowing variables.

```ts
interface A {
    a: string;
}

interface B {
    b: string;
}

type MyType = A | B;

function isA(x: MyType): x is A {
    return "a" in x;
}

function someFn(x: MyType) {
    if (isA(x) === true) {
        console.log(x.a); // works!
    }
}
```

We'd like to thank [Mateusz Burzyński](https://github.com/Andarist) for [the pull request](https://github.com/microsoft/TypeScript/pull/53681) that implemented this.

## `instanceof` Narrowing Through `Symbol.hasInstance`

A slightly esoteric feature of JavaScript is that it is possible to override the behavior of the `instanceof` operator.
To do so, the value on the right side of the `instanceof` operator needs to have a specific method named by `Symbol.hasInstance`.

```js
class Weirdo {
    static [Symbol.hasInstance](testedValue) {
        // wait, what?
        return testedValue === undefined;
    }
}

// false
console.log(new Thing() instanceof Weirdo);

// true
console.log(undefined instanceof Weirdo);
```

To better model this behavior in `instanceof`, TypeScript now checks if such a `[Symbol.hasInstance]` method exists and is declared as a type predicate function.
If it does, the tested value on the left side of the `instanceof` operator will be narrowed appropriately by that type predicate.

```ts
interface PointLike {
    x: number;
    y: number;
}

class Point implements PointLike {
    x: number;
    y: number;

    constructor(x: number, y: number) {
        this.x = x;
        this.y = y;
    }

    distanceFromOrigin() {
        return Math.sqrt(this.x ** 2 + this.y ** 2);
    }

    static [Symbol.hasInstance](val: unknown): val is PointLike {
        return !!val && typeof val === "object" &&
            "x" in val && "y" in val &&
            typeof val.x === "number" &&
            typeof val.y === "number";
    }
}


function f(value: unknown) {
    if (value instanceof Point) {
        // Can access both of these - correct!
        value.x;
        value.y;

        // Can't access this - we have a 'PointLike',
        // but we don't *actually* have a 'Point'.
        value.distanceFromOrigin();
    }
}
```

As you can see in this example, `Point` defines its own `[Symbol.hasInstance]` method.
It actually acts as a custom type guard over a separate type called `PointLike`.
In the function `f`, we were able to narrow `value` down to a `PointLike` with `instanceof`, but *not* a `Point`.
That means that we can access the properties `x` and `y`, but not the method `distanceFromOrigin`.

For more information, you can [read up on this change here](https://github.com/microsoft/TypeScript/pull/55052).

## Checks for `super` Property Accesses on Instance Fields

In JavaScript, it's possible to access a declaration in a base class through the `super` keyword.

```js
class Base {
    someMethod() {
        console.log("Base method called!");
    }
}

class Derived extends Base {
    someMethod() {
        console.log("Derived method called!");
        super.someMethod();
    }
}

new Derived().someMethod();
// Prints:
//   Derived method called!
//   Base method called!
```

This is different from writing something like `this.someMethod()`, since that could invoke an overridden method.
This is a subtle distinction, made more subtle by the fact that often the two can be interchangeable if a declaration is never overridden at all.

```js
class Base {
    someMethod() {
        console.log("someMethod called!");
    }
}

class Derived extends Base {
    someOtherMethod() {
        // These act identically.
        this.someMethod();
        super.someMethod();
    }
}

new Derived().someOtherMethod();
// Prints:
//   someMethod called!
//   someMethod called!
```

The problem is using them interchangeably is that `super` only works on members declared on the prototype &mdash; *not* instance properties.
That means that if you wrote `super.someMethod()`, but `someMethod` was defined as a field, you'd get a runtime error!

```ts
class Base {
    someMethod = () => {
        console.log("someMethod called!");
    }
}

class Derived extends Base {
    someOtherMethod() {
        super.someMethod();
    }
}

new Derived().someOtherMethod();
// 💥
// Doesn't work because 'super.someMethod' is 'undefined'.
```

TypeScript 5.3 now more-closely inspects `super` property accesses/method calls to see if they correspond to class fields.
If they do, we'll now get a type-checking error.

[This check](https://github.com/microsoft/TypeScript/pull/54056) was contributed thanks to [Jack Works](https://github.com/Jack-Works)!

## Interactive Inlay Hints for Types

TypeScript's inlay hints now support jumping to the definition of types!
This makes it easier to casually navigate your code.

![Ctrl-clicking an inlay hint to jump to the definition of a parameter type.](https://devblogs.microsoft.com/typescript/wp-content/uploads/sites/11/2023/10/clickable-inlay-hints-for-types-5-3-beta.gif)

See more at [the implementation here](https://github.com/microsoft/TypeScript/pull/55141).

## Settings to Prefer `type` Auto-Imports

Previously when TypeScript generated auto-imports for something in a type position, it would add a `type` modifier based on your settings.
For example, when getting an auto-import on `Person` in the following:

```ts
export let p: Person
```

TypeScript's editing experience would usually add an import for `Person` as:

```ts
import { Person } from "./types";

export let p: Person
```

and under certain settings like `verbatimModuleSyntax`, it would add the `type` modifier:

```ts
import { type Person } from "./types";

export let p: Person
```

However, maybe your codebase isn't able to use some of these options; or you just have a preference for explicit `type` imports when possible.

[With a recent change](https://github.com/microsoft/TypeScript/pull/56090), TypeScript now enables this to be an editor-specific option.
In Visual Studio Code, you can enable it in the UI under "TypeScript › Preferences: Prefer Type Only Auto Imports", or as the JSON configuration option `typescript.preferences.preferTypeOnlyAutoImports`

<!--
## Triggerable Refactor to Convert to Template String

https://github.com/microsoft/TypeScript/pull/54647

-->

## Optimizations by Skipping JSDoc Parsing

When running TypeScript via `tsc`, the compiler will now avoid parsing JSDoc.
This drops parsing time on its own, but also reduces memory usage to store comments along with time spent in garbage collection.
All-in-all, you should see slightly faster compiles and quicker feedback in `--watch` mode.

[The specific changes can be viewed here](https://github.com/microsoft/TypeScript/pull/52921).

Because not every tool using TypeScript will need to store JSDoc (e.g. typescript-eslint and Prettier), this parsing strategy has been surfaced as part of the API itself.
This can enable these tools to gain the same memory and speed improvements we've brought to the TypeScript compiler.
The new options for comment parsing strategy are described in `JSDocParsingMode`.
More information is available [on this pull request](https://github.com/microsoft/TypeScript/pull/55739).

## Optimizations by Comparing Non-Normalized Intersections

In TypeScript, unions and intersections always follow a specific form, where intersections can't contain union types.
That means that when we create an intersection over a union like `A & (B | C)`, that intersection will be normalized into `(A & B) | (A & C)`.
Still, in some cases the type system will maintain the original form for display purposes.

It turns out that the original form can be used for some clever fast-path comparisons between types.

For example, let's say we have `SomeType & (Type1 | Type2 | ... | Type99999NINE)` and we want to see if that's assignable to `SomeType`.
Recall that we don't really have an intersection as our source type &mdash; we have a union that looks like `(SomeType & Type1) | (SomeType & Type2) | ... |(SomeType & Type99999NINE)`.
When checking if a union is assignable to some target type, we have to check if *every* member of the union is assignable to the target type, and that can be very slow.

In TypeScript 5.3, we peek at the original intersection form that we were able to tuck away.
When we compare the types, we do a quick check to see if the target exists in any constituent of the source intersection.

For more information, [see this pull request](https://github.com/microsoft/TypeScript/pull/55851).

## Consolidation Between `tsserverlibrary.js` and `typescript.js`

TypeScript itself ships two library files: `tsserverlibrary.js` and `typescript.js`.
There are certain APIs available only in `tsserverlibrary.js` (like the `ProjectService` API), which may be useful to some importers.
<<<<<<< HEAD
Still, the two are distinct bundles which have a lot of overlap, duplicating code in the package.
=======
Still, the two are distinct bundles with a lot of overlap, duplicating code in the package.
>>>>>>> 89a0643e
What's more, it can be challenging to consistently use one over the other due to auto-imports or muscle memory.
Accidentally loading both modules is far too easy, and code may not work properly on a different instance of the API.
Even if it does work, loading a second bundle increases resource usage.

Given this, we've decided to consolidate the two.
`typescript.js` now contains what `tsserverlibrary.js` used to contain, and `tsserverlibrary.js` now simply re-exports `typescript.js`.
Comparing the before/after of this consolidation, we saw the following reduction in package size:

|  | Before | After | Diff | Diff (percent) |
| - | - | - | - | - |
| Packed | 6.90 MiB | 5.48 MiB | -1.42 MiB | -20.61% |
| Unpacked | 38.74 MiB | 30.41 MiB | -8.33 MiB | -21.50% |

|  | Before | After | Diff | Diff (percent) |
| - | - | - | - | - |
| `lib/tsserverlibrary.d.ts` | 570.95 KiB | 865.00 B | -570.10 KiB | -99.85% |
| `lib/tsserverlibrary.js` | 8.57 MiB | 1012.00 B | -8.57 MiB | -99.99% |
| `lib/typescript.d.ts` | 396.27 KiB | 570.95 KiB | +174.68 KiB | +44.08% |
| `lib/typescript.js` | 7.95 MiB | 8.57 MiB | +637.53 KiB | +7.84% |

In other words, this is over a 20.5% reduction in package size.

For more information, you can [see the work involved here](https://github.com/microsoft/TypeScript/pull/55273).

## Breaking Changes and Correctness Improvements

### `lib.d.ts` Changes

Types generated for the DOM may have an impact on your codebase.
For more information, [see the DOM updates for TypeScript 5.3](https://github.com/microsoft/TypeScript/pull/55798).

### Checks for `super` Accesses on Instance Properties

TypeScript 5.3 now detects when the declaration referenced by a `super.` property access is a class field and issues an error.
This prevents errors that might occur at runtime.

[See more on this change here](https://github.com/microsoft/TypeScript/pull/54056).<|MERGE_RESOLUTION|>--- conflicted
+++ resolved
@@ -384,11 +384,7 @@
 
 TypeScript itself ships two library files: `tsserverlibrary.js` and `typescript.js`.
 There are certain APIs available only in `tsserverlibrary.js` (like the `ProjectService` API), which may be useful to some importers.
-<<<<<<< HEAD
-Still, the two are distinct bundles which have a lot of overlap, duplicating code in the package.
-=======
 Still, the two are distinct bundles with a lot of overlap, duplicating code in the package.
->>>>>>> 89a0643e
 What's more, it can be challenging to consistently use one over the other due to auto-imports or muscle memory.
 Accidentally loading both modules is far too easy, and code may not work properly on a different instance of the API.
 Even if it does work, loading a second bundle increases resource usage.
