--- conflicted
+++ resolved
@@ -1,716 +1,712 @@
----
-title: Everyday Types
-layout: docs
-permalink: /docs/handbook/2/everyday-types.html
-oneline: "The language primitives."
----
-
-In this chapter, we'll cover some of the most common types of values you'll find in JavaScript code, and explain the corresponding ways to describe those types in TypeScript.
-This isn't an exhaustive list, and future chapters will describe more ways to name and use other types.
-
-Types can also appear in many more _places_ than just type annotations.
-As we learn about the types themselves, we'll also learn about the places where we can refer to these types to form new constructs.
-
-We'll start by reviewing the most basic and common types you might encounter when writing JavaScript or TypeScript code.
-These will later form the core building blocks of more complex types.
-
-## The primitives: `string`, `number`, and `boolean`
-
-JavaScript has three very commonly used [primitives](https://developer.mozilla.org/en-US/docs/Glossary/Primitive): `string`, `number`, and `boolean`.
-Each has a corresponding type in TypeScript.
-As you might expect, these are the same names you'd see if you used the JavaScript `typeof` operator on a value of those types:
-
-- `string` represents string values like `"Hello, world"`
-- `number` is for numbers like `42`. JavaScript does not have a special runtime value for integers, so there's no equivalent to `int` or `float` - everything is simply `number`
-- `boolean` is for the two values `true` and `false`
-
-> The type names `String`, `Number`, and `Boolean` (starting with capital letters) are legal, but refer to some special built-in types that will very rarely appear in your code. _Always_ use `string`, `number`, or `boolean` for types.
-
-## Arrays
-
-To specify the type of an array like `[1, 2, 3]`, you can use the syntax `number[]`; this syntax works for any type (e.g. `string[]` is an array of strings, and so on).
-You may also see this written as `Array<number>`, which means the same thing.
-We'll learn more about the syntax `T<U>` when we cover _generics_.
-
-> Note that `[number]` is a different thing; refer to the section on _tuple types_.
-
-## `any`
-
-TypeScript also has a special type, `any`, that you can use whenever you don't want a particular value to cause typechecking errors.
-
-When a value is of type `any`, you can access any properties of it (which will in turn be of type `any`), call it like a function, assign it to (or from) a value of any type, or pretty much anything else that's syntactically legal:
-
-```ts twoslash
-let obj: any = { x: 0 };
-// None of the following lines of code will throw compiler errors.
-// Using `any` disables all further type checking, and it is assumed 
-// you know the environment better than TypeScript.
-obj.foo();
-obj();
-obj.bar = 100;
-obj = "hello";
-const n: number = obj;
-```
-
-The `any` type is useful when you don't want to write out a long type just to convince TypeScript that a particular line of code is okay.
-
-### `noImplicitAny`
-
-<<<<<<< HEAD
-When you don't specify a type, and Typescript can't infer it from context, the compiler will typically default to `any`.
-=======
-When you don't specify a type, and TypeScript can't infer it from context, the compiler will typically default to any.
->>>>>>> c11148ba
-
-You usually want to avoid this, though, because `any` isn't type-checked.
-Use the compiler flag [`noImplicitAny`](/tsconfig#noImplicitAny) to flag any implicit `any` as an error.
-
-## Type Annotations on Variables
-
-When you declare a variable using `const`, `var`, or `let`, you can optionally add a type annotation to explicitly specify the type of the variable:
-
-```ts twoslash
-let myName: string = "Alice";
-//        ^^^^^^^^ Type annotation
-```
-
-> TypeScript doesn't use "types on the left"-style declarations like `int x = 0;`
-> Type annotations will always go _after_ the thing being typed.
-
-In most cases, though, this isn't needed.
-Wherever possible, TypeScript tries to automatically _infer_ the types in your code.
-For example, the type of a variable is inferred based on the type of its initializer:
-
-```ts twoslash
-// No type annotation needed -- 'myName' inferred as type 'string'
-let myName = "Alice";
-```
-
-For the most part you don't need to explicitly learn the rules of inference.
-If you're starting out, try using fewer type annotations than you think - you might be surprised how few you need for TypeScript to fully understand what's going on.
-
-## Functions
-
-Functions are the primary means of passing data around in JavaScript.
-TypeScript allows you to specify the types of both the input and output values of functions.
-
-### Parameter Type Annotations
-
-When you declare a function, you can add type annotations after each parameter to declare what types of parameters the function accepts.
-Parameter type annotations go after the parameter name:
-
-```ts twoslash
-// Parameter type annotation
-function greet(name: string) {
-  //                 ^^^^^^^^
-  console.log("Hello, " + name.toUpperCase() + "!!");
-}
-```
-
-When a parameter has a type annotation, arguments to that function will be checked:
-
-```ts twoslash
-// @errors: 2345
-declare function greet(name: string): void;
-// ---cut---
-// Would be a runtime error if executed!
-greet(42);
-```
-
-> Even if you don't have type annotations on your parameters, TypeScript will still check that you passed the right number of arguments.
-
-### Return Type Annotations
-
-You can also add return type annotations.
-Return type annotations appear after the parameter list:
-
-```ts twoslash
-function getFavoriteNumber(): number {
-  //                        ^^^^^^^^
-  return 26;
-}
-```
-
-Much like variable type annotations, you usually don't need a return type annotation because TypeScript will infer the function's return type based on its `return` statements.
-The type annotation in the above example doesn't change anything.
-Some codebases will explicitly specify a return type for documentation purposes, to prevent accidental changes, or just for personal preference.
-
-### Anonymous Functions
-
-Anonymous functions are a little bit different from function declarations.
-When a function appears in a place where TypeScript can determine how it's going to be called, the parameters of that function are automatically given types.
-
-Here's an example:
-
-```ts twoslash
-// @errors: 2551
-// No type annotations here, but TypeScript can spot the bug
-const names = ["Alice", "Bob", "Eve"];
-
-// Contextual typing for function
-names.forEach(function (s) {
-  console.log(s.toUppercase());
-});
-
-// Contextual typing also applies to arrow functions
-names.forEach((s) => {
-  console.log(s.toUppercase());
-});
-```
-
-Even though the parameter `s` didn't have a type annotation, TypeScript used the types of the `forEach` function, along with the inferred type of the array, to determine the type `s` will have.
-
-This process is called _contextual typing_ because the _context_ that the function occurred in informed what type it should have.
-Similar to the inference rules, you don't need to explicitly learn how this happens, but understanding that it _does_ happen can help you notice when type annotations aren't needed.
-Later, we'll see more examples of how the context that a value occurs in can affect its type.
-
-## Object Types
-
-Apart from primitives, the most common sort of type you'll encounter is an _object type_.
-This refers to any JavaScript value with properties, which is almost all of them!
-To define an object type, we simply list its properties and their types.
-
-For example, here's a function that takes a point-like object:
-
-```ts twoslash
-// The parameter's type annotation is an object type
-function printCoord(pt: { x: number; y: number }) {
-  //                      ^^^^^^^^^^^^^^^^^^^^^^^^
-  console.log("The coordinate's x value is " + pt.x);
-  console.log("The coordinate's y value is " + pt.y);
-}
-printCoord({ x: 3, y: 7 });
-```
-
-Here, we annotated the parameter with a type with two properties - `x` and `y` - which are both of type `number`.
-You can use `,` or `;` to separate the properties, and the last separator is optional either way.
-
-The type part of each property is also optional.
-If you don't specify a type, it will be assumed to be `any`.
-
-### Optional Properties
-
-Object types can also specify that some or all of their properties are _optional_.
-To do this, add a `?` after the property name:
-
-```ts twoslash
-function printName(obj: { first: string; last?: string }) {
-  // ...
-}
-// Both OK
-printName({ first: "Bob" });
-printName({ first: "Alice", last: "Alisson" });
-```
-
-In JavaScript, if you access a property that doesn't exist, you'll get the value `undefined` rather than a runtime error.
-Because of this, when you _read_ from an optional property, you'll have to check for `undefined` before using it.
-
-```ts twoslash
-// @errors: 2532
-function printName(obj: { first: string; last?: string }) {
-  // Error - might crash if 'obj.last' wasn't provided!
-  console.log(obj.last.toUpperCase());
-  if (obj.last !== undefined) {
-    // OK
-    console.log(obj.last.toUpperCase());
-  }
-
-  // A safe alternative using modern JavaScript syntax:
-  console.log(obj.last?.toUpperCase());
-}
-```
-
-## Union Types
-
-TypeScript's type system allows you to build new types out of existing ones using a large variety of operators.
-Now that we know how to write a few types, it's time to start _combining_ them in interesting ways.
-
-### Defining a Union Type
-
-The first way to combine types you might see is a _union_ type.
-A union type is type formed from two or more other types, representing values that may be _any one_ of those types.
-We refer to each of these types as the union's _members_.
-
-Let's write a function that can operate on strings or numbers:
-
-```ts twoslash
-// @errors: 2345
-function printId(id: number | string) {
-  console.log("Your ID is: " + id);
-}
-// OK
-printId(101);
-// OK
-printId("202");
-// Error
-printId({ myID: 22342 });
-```
-
-### Working with Union Types
-
-It's easy to _provide_ a value matching a union type - simply provide a type matching any of the union's members.
-If you _have_ a value of a union type, how do you work with it?
-
-TypeScript will only allow you to do things with the union if that thing is valid for _every_ member of the union.
-For example, if you have the union `string | number`, you can't use methods that are only available on `string`:
-
-```ts twoslash
-// @errors: 2339
-function printId(id: number | string) {
-  console.log(id.toUpperCase());
-}
-```
-
-The solution is to _narrow_ the union with code, the same as you would in JavaScript without type annotations.
-_Narrowing_ occurs when TypeScript can deduce a more specific type for a value based on the structure of the code.
-
-For example, TypeScript knows that only a `string` value will have a `typeof` value `"string"`:
-
-```ts twoslash
-function printId(id: number | string) {
-  if (typeof id === "string") {
-    // In this branch, id is of type 'string'
-    console.log(id.toUpperCase());
-  } else {
-    // Here, id is of type 'number'
-    console.log(id);
-  }
-}
-```
-
-Another example is to use a function like `Array.isArray`:
-
-```ts twoslash
-function welcomePeople(x: string[] | string) {
-  if (Array.isArray(x)) {
-    // Here: 'x' is 'string[]'
-    console.log("Hello, " + x.join(" and "));
-  } else {
-    // Here: 'x' is 'string'
-    console.log("Welcome lone traveler " + x);
-  }
-}
-```
-
-Notice that in the `else` branch, we don't need to do anything special - if `x` wasn't a `string[]`, then it must have been a `string`.
-
-Sometimes you'll have a union where all the members have something in common.
-For example, both arrays and strings have a `slice` method.
-If every member in a union has a property in common, you can use that property without narrowing:
-
-```ts twoslash
-// Return type is inferred as number[] | string
-function getFirstThree(x: number[] | string) {
-  return x.slice(0, 3);
-}
-```
-
-> It might be confusing that a _union_ of types appears to have the _intersection_ of those types' properties.
-> This is not an accident - the name _union_ comes from type theory.
-> The _union_ `number | string` is composed by taking the union _of the values_ from each type.
-> Notice that given two sets with corresponding facts about each set, only the _intersection_ of those facts applies to the _union_ of the sets themselves.
-> For example, if we had a room of tall people wearing hats, and another room of Spanish speakers wearings hats, after combining those rooms, the only thing we know about _every_ person is that they must be wearing a hat.
-
-## Type Aliases
-
-We've been using object types and union types by writing them directly in type annotations.
-This is convenient, but it's common to want to use the same type more than once and refer to it by a single name.
-
-A _type alias_ is exactly that - a _name_ for any _type_.
-The syntax for a type alias is:
-
-```ts twoslash
-type Point = {
-  x: number;
-  y: number;
-};
-
-// Exactly the same as the earlier example
-function printCoord(pt: Point) {
-  console.log("The coordinate's x value is " + pt.x);
-  console.log("The coordinate's y value is " + pt.y);
-}
-
-printCoord({ x: 100, y: 100 });
-```
-
-You can actually use a type alias to give a name to any type at all, not just an object type.
-For example, a type alias can name a union type:
-
-```ts twoslash
-type ID = number | string;
-```
-
-Note that aliases are _only_ aliases - you cannot use type aliases to create different/distinct "versions" of the same type.
-When you use the alias, it's exactly as if you had written the aliased type.
-In other words, this code might _look_ illegal, but is OK according to TypeScript because both types are aliases for the same type:
-
-```ts twoslash
-declare function getInput(): string;
-declare function sanitize(str: string): string;
-// ---cut---
-type UserInputSanitizedString = string;
-
-function sanitizeInput(str: string): UserInputSanitizedString {
-  return sanitize(str);
-}
-
-// Create a sanitized input
-let userInput = sanitizeInput(getInput());
-
-// Can still be re-assigned with a string though
-userInput = "new input";
-```
-
-## Interfaces
-
-An _interface declaration_ is another way to name an object type:
-
-```ts twoslash
-interface Point {
-  x: number;
-  y: number;
-}
-
-function printCoord(pt: Point) {
-  console.log("The coordinate's x value is " + pt.x);
-  console.log("The coordinate's y value is " + pt.y);
-}
-
-printCoord({ x: 100, y: 100 });
-```
-
-Just like when we used a type alias above, the example works just as if we had used an anonymous object type.
-TypeScript is only concerned with the _structure_ of the value we passed to `printCoord` - it only cares that it has the expected properties.
-Being concerned only with the structure and capabilities of types is why we call TypeScript a _structurally typed_ type system.
-
-### Differences Between Type Aliases and Interfaces
-
-Type aliases and interfaces are very similar, and in many cases you can choose between them freely.
-Almost all features of an `interface` are available in `type`, the key distinction is that a type cannot be re-opened to add new properties vs an interface which is always extendable.
-
-<table class='full-width-table'>
-  <tbody>
-    <tr>
-      <th><code>Interface</code></th>
-      <th><code>Type</code></th>
-    </tr>
-    <tr>
-      <td>
-        <p>Extending an interface</p>
-        <code><pre>
-interface Animal {
-  name: string
-}<br/>
-interface Bear extends Animal {
-  honey: boolean
-}<br/>
-const bear = getBear() 
-bear.name
-bear.honey
-        </pre></code>
-      </td>
-      <td>
-        <p>Extending a type via intersections</p>
-        <code><pre>
-type Animal = {
-  name: string
-}<br/>
-type Bear = Animal & { 
-  honey: Boolean 
-}<br/>
-const bear = getBear();
-bear.name;
-bear.honey;
-        </pre></code>
-      </td>
-    </tr>
-    <tr>
-      <td>
-        <p>Adding new fields to an existing interface</p>
-        <code><pre>
-interface Window {
-  title: string
-}<br/>
-interface Window {
-  ts: TypeScriptAPI
-}<br/>
-const src = 'const a = "Hello World"';
-window.ts.transpileModule(src, {});
-        </pre></code>
-      </td>
-      <td>
-        <p>A type cannot be changed after being created</p>
-        <code><pre>
-type Window = {
-  title: string
-}<br/>
-type Window = {
-  ts: TypeScriptAPI
-}<br/>
-<span style="color: #A31515"> // Error: Duplicate identifier 'Window'.</span><br/>
-        </pre></code>
-      </td>
-    </tr>
-    </tbody>
-</table>
-
-You'll learn more about these concepts in later chapters, so don't worry if you don't understand all of these right away.
-
-- Prior to TypeScript version 4.2, type alias names [_may_ appear in error messages](/play?#code/PTAEGEHsFsAcEsA2BTATqNrLusgzngIYDm+oA7koqIYuYQJ56gCueyoAUCKAC4AWHAHaFcoSADMaQ0PCG80EwgGNkALk6c5C1EtWgAsqOi1QAb06groEbjWg8vVHOKcAvpokshy3vEgyyMr8kEbQJogAFND2YREAlOaW1soBeJAoAHSIkMTRmbbI8e6aPMiZxJmgACqCGKhY6ABGyDnkFFQ0dIzMbBwCwqIccabcYLyQoKjIEmh8kwN8DLAc5PzwwbLMyAAeK77IACYaQSEjUWZWhfYAjABMAMwALA+gbsVjoADqgjKESytQPxCHghAByXigYgBfr8LAsYj8aQMUASbDQcRSExCeCwFiIQh+AKfAYyBiQFgOPyIaikSGLQo0Zj-aazaY+dSaXjLDgAGXgAC9CKhDqAALxJaw2Ib2RzOISuDycLw+ImBYKQflCkWRRD2LXCw6JCxS1JCdJZHJ5RAFIbFJU8ADKC3WzEcnVZaGYE1ABpFnFOmsFhsil2uoHuzwArO9SmAAEIsSFrZB-GgAjjA5gtVN8VCEc1o1C4Q4AGlR2AwO1EsBQoAAbvB-gJ4HhPgB5aDwem-Ph1TCV3AEEirTp4ELtRbTPD4vwKjOfAuioSQHuDXBcnmgACC+eCONFEs73YAPGGZVT5cRyyhiHh7AAON7lsG3vBggB8XGV3l8-nVISOgghxoLq9i7io-AHsayRWGaFrlFauq2rg9qaIGQHwCBqChtKdgRo8TxRjeyB3o+7xAA), sometimes in place of the equivalent anonymous type (which may or may not be desirable). Interfaces will always be named in error messages.
-- Type aliases may not participate [in declaration merging, but interfaces can](/play?#code/PTAEEEDtQS0gXApgJwGYEMDGjSfdAIx2UQFoB7AB0UkQBMAoEUfO0Wgd1ADd0AbAK6IAzizp16ALgYM4SNFhwBZdAFtV-UAG8GoPaADmNAcMmhh8ZHAMMAvjLkoM2UCvWad+0ARL0A-GYWVpA29gyY5JAWLJAwGnxmbvGgALzauvpGkCZmAEQAjABMAMwALLkANBl6zABi6DB8okR4Jjg+iPSgABboovDk3jjo5pbW1d6+dGb5djLwAJ7UoABKiJTwjThpnpnGpqPBoTLMAJrkArj4kOTwYmycPOhW6AR8IrDQ8N04wmo4HHQCwYi2Waw2W1S6S8HX8gTGITsQA).
-- Interfaces may only be used to [declare the shapes of object, not re-name primitives](/play?#code/PTAEAkFMCdIcgM6gC4HcD2pIA8CGBbABwBtIl0AzUAKBFAFcEBLAOwHMUBPQs0XFgCahWyGBVwBjMrTDJMAshOhMARpD4tQ6FQCtIE5DWoixk9QEEWAeV37kARlABvaqDegAbrmL1IALlAEZGV2agBfampkbgtrWwMAJlAAXmdXdy8ff0Dg1jZwyLoAVWZ2Lh5QVHUJflAlSFxROsY5fFAWAmk6CnRoLGwmILzQQmV8JmQmDzI-SOiKgGV+CaYAL0gBBdyy1KCQ-Pn1AFFplgA5enw1PtSWS+vCsAAVAAtB4QQWOEMKBuYVUiVCYvYQsUTQcRSBDGMGmKSgAAa-VEgiQe2GLgKQA).
-- Interface names will [_always_ appear in their original form](/play?#code/PTAEGEHsFsAcEsA2BTATqNrLusgzngIYDm+oA7koqIYuYQJ56gCueyoAUCKAC4AWHAHaFcoSADMaQ0PCG80EwgGNkALk6c5C1EtWgAsqOi1QAb06groEbjWg8vVHOKcAvpokshy3vEgyyMr8kEbQJogAFND2YREAlOaW1soBeJAoAHSIkMTRmbbI8e6aPMiZxJmgACqCGKhY6ABGyDnkFFQ0dIzMbBwCwqIccabcYLyQoKjIEmh8kwN8DLAc5PzwwbLMyAAeK77IACYaQSEjUWY2Q-YAjABMAMwALA+gbsVjNXW8yxySoAADaAA0CCaZbPh1XYqXgOIY0ZgmcK0AA0nyaLFhhGY8F4AHJmEJILCWsgZId4NNfIgGFdcIcUTVfgBlZTOWC8T7kAJ42G4eT+GS42QyRaYbCgXAEEguTzeXyCjDBSAAQSE8Ai0Xsl0K9kcziExDeiQs1lAqSE6SyOTy0AKQ2KHk4p1V6s1OuuoHuzwArMagA) in error messages, but _only_ when they are used by name.
-
-For the most part, you can choose based on personal preference, and TypeScript will tell you if it needs something to be the other kind of declaration. If you would like a heuristic, use `interface` until you need to use features from `type`.
-
-## Type Assertions
-
-Sometimes you will have information about the type of a value that TypeScript can't know about.
-
-For example, if you're using `document.getElementById`, TypeScript only knows that this will return _some_ kind of `HTMLElement`, but you might know that your page will always have an `HTMLCanvasElement` with a given ID.
-
-In this situation, you can use a _type assertion_ to specify a more specific type:
-
-```ts twoslash
-const myCanvas = document.getElementById("main_canvas") as HTMLCanvasElement;
-```
-
-Like a type annotation, type assertions are removed by the compiler and won't affect the runtime behavior of your code.
-
-You can also use the angle-bracket syntax (except if the code is in a `.tsx` file), which is equivalent:
-
-```ts twoslash
-const myCanvas = <HTMLCanvasElement>document.getElementById("main_canvas");
-```
-
-> Reminder: Because type assertions are removed at compile-time, there is no runtime checking associated with a type assertion.
-> There won't be an exception or `null` generated if the type assertion is wrong.
-
-TypeScript only allows type assertions which convert to a _more specific_ or _less specific_ version of a type.
-This rule prevents "impossible" coercions like:
-
-```ts twoslash
-// @errors: 2352
-const x = "hello" as number;
-```
-
-Sometimes this rule can be too conservative and will disallow more complex coercions that might be valid.
-If this happens, you can use two assertions, first to `any` (or `unknown`, which we'll introduce later), then to the desired type:
-
-```ts twoslash
-declare const expr: any;
-type T = { a: 1; b: 2; c: 3 };
-// ---cut---
-const a = (expr as any) as T;
-```
-
-## Literal Types
-
-In addition to the general types `string` and `number`, we can refer to _specific_ strings and numbers in type positions.
-
-One way to think about this is to consider how JavaScript comes with different ways to declare a variable. Both `var` and `let` allow for changing what is held inside the variable, and `const` does not. This is reflected in how TypeScript creates types for literals.
-
-```ts twoslash
-let changingString = "Hello World";
-changingString = "Ola Mundo";
-// Because `changingString` can represent any possible string, that
-// is how TypeScript describes it in the type system
-changingString;
-// ^?
-
-const constantString = "Hello World";
-// Because `constantString` can only represent 1 possible string, it
-// has a literal type representation
-constantString;
-// ^?
-```
-
-By themselves, literal types aren't very valuable:
-
-```ts twoslash
-// @errors: 2322
-let x: "hello" = "hello";
-// OK
-x = "hello";
-// ...
-x = "howdy";
-```
-
-It's not much use to have a variable that can only have one value!
-
-But by _combining_ literals into unions, you can express a much more useful concept - for example, functions that only accept a certain set of known values:
-
-```ts twoslash
-// @errors: 2345
-function printText(s: string, alignment: "left" | "right" | "center") {
-  // ...
-}
-printText("Hello, world", "left");
-printText("G'day, mate", "centre");
-```
-
-Numeric literal types work the same way:
-
-```ts twoslash
-function compare(a: string, b: string): -1 | 0 | 1 {
-  return a === b ? 0 : a > b ? 1 : -1;
-}
-```
-
-Of course, you can combine these with non-literal types:
-
-```ts twoslash
-// @errors: 2345
-interface Options {
-  width: number;
-}
-function configure(x: Options | "auto") {
-  // ...
-}
-configure({ width: 100 });
-configure("auto");
-configure("automatic");
-```
-
-There's one more kind of literal type: boolean literals.
-There are only two boolean literal types, and as you might guess, they are the types `true` and `false`.
-The type `boolean` itself is actually just an alias for the union `true | false`.
-
-### Literal Inference
-
-When you initialize a variable with an object, TypeScript assumes that the properties of that object might change values later.
-For example, if you wrote code like this:
-
-```ts twoslash
-declare const someCondition: boolean;
-// ---cut---
-const obj = { counter: 0 };
-if (someCondition) {
-  obj.counter = 1;
-}
-```
-
-TypeScript doesn't assume the assignment of `1` to a field which previously had `0` is an error.
-Another way of saying this is that `obj.counter` must have the type `number`, not `0`, because types are used to determine both _reading_ and _writing_ behavior.
-
-The same applies to strings:
-
-```ts twoslash
-// @errors: 2345
-declare function handleRequest(url: string, method: "GET" | "POST"): void;
-// ---cut---
-const req = { url: "https://example.com", method: "GET" };
-handleRequest(req.url, req.method);
-```
-
-In the above example `req.method` is inferred to be `string`, not `"GET"`. Because code can be evaluated between the creation of `req` and the call of `handleRequest` which could assign a new string like `"GUESS"` to `req.method`, TypeScript considers this code to have an error.
-
-There are two ways to work around this.
-
-1. You can change the inference by adding a type assertion in either location:
-
-   ```ts twoslash
-   declare function handleRequest(url: string, method: "GET" | "POST"): void;
-   // ---cut---
-   // Change 1:
-   const req = { url: "https://example.com", method: "GET" as "GET" };
-   // Change 2
-   handleRequest(req.url, req.method as "GET");
-   ```
-
-   Change 1 means "I intend for `req.method` to always have the _literal type_ `"GET"`", preventing the possible assignment of `"GUESS"` to that field after.
-   Change 2 means "I know for other reasons that `req.method` has the value `"GET"`".
-
-2. You can use `as const` to convert the entire object to be type literals:
-
-   ```ts twoslash
-   declare function handleRequest(url: string, method: "GET" | "POST"): void;
-   // ---cut---
-   const req = { url: "https://example.com", method: "GET" } as const;
-   handleRequest(req.url, req.method);
-   ```
-
-The `as const` prefix acts like `const` but for the type system, ensuring that all properties are assigned the literal type instead of a more general version like `string` or `number`.
-
-## `null` and `undefined`
-
-JavaScript has two primitive values used to signal absent or uninitialized value: `null` and `undefined`.
-
-TypeScript has two corresponding _types_ by the same names. How these types behave depends on whether you have the `strictNullChecks` option on.
-
-### `strictNullChecks` off
-
-With `strictNullChecks` _off_, values that might be `null` or `undefined` can still be accessed normally, and the values `null` and `undefined` can be assigned to a property of any type.
-This is similar to how languages without null checks (e.g. C#, Java) behave.
-The lack of checking for these values tends to be a major source of bugs; we always recommend people turn `strictNullChecks` on if it's practical to do so in their codebase.
-
-### `strictNullChecks` on
-
-With `strictNullChecks` _on_, when a value is `null` or `undefined`, you will need to test for those values before using methods or properties on that value.
-Just like checking for `undefined` before using an optional property, we can use _narrowing_ to check for values that might be `null`:
-
-```ts twoslash
-function doSomething(x: string | undefined) {
-  if (x === undefined) {
-    // do nothing
-  } else {
-    console.log("Hello, " + x.toUpperCase());
-  }
-}
-```
-
-### Non-null Assertion Operator (Postfix `!`)
-
-TypeScript also has a special syntax for removing `null` and `undefined` from a type without doing any explicit checking.
-Writing `!` after any expression is effectively a type assertion that the value isn't `null` or `undefined`:
-
-```ts twoslash
-function liveDangerously(x?: number | undefined) {
-  // No error
-  console.log(x!.toFixed());
-}
-```
-
-Just like other type assertions, this doesn't change the runtime behavior of your code, so it's important to only use `!` when you know that the value _can't_ be `null` or `undefined`.
-
-### Enums
-
-Enums are a feature added to JavaScript by TypeScript which allows for describing a value which could be one of a set of possible named constants. Unlike most TypeScript features, this is _not_ a type-level addition to JavaScript but something added to the language and runtime. Because of this, it's a feature which you should know exists, but maybe hold off on using unless you are sure. You can read more about enums in the [Enum reference page](/docs/handbook/enums.html).
-
-### Less Common Primitives
-
-It's worth mentioning the rest of the primitives in JavaScript which are represented in the type system.
-Though we will not go into depth here.
-
-##### `bigint`
-
-From ES2020 onwards, there is a primitive in JavaScript used for very large integers, `BigInt`:
-
-```ts twoslash
-// @target: es2020
-
-// Creating a bigint via the BigInt function
-const oneHundred: bigint = BigInt(100);
-
-// Creating a BigInt via the literal syntax
-const anotherHundred: bigint = 100n;
-```
-
-You can learn more about BigInt in [the TypeScript 3.2 release notes](/docs/handbook/release-notes/typescript-3-2.html#bigint).
-
-##### `symbol`
-
-There is a primitive in JavaScript used to create a globally unique reference via the function `Symbol()`:
-
-```ts twoslash
-// @errors: 2367
-const firstName = Symbol("name");
-const secondName = Symbol("name");
-
-if (firstName === secondName) {
-  // Can't ever happen
-}
-```
-
-You can learn more about them in [Symbols reference page](/docs/handbook/symbols.html).
+---
+title: Everyday Types
+layout: docs
+permalink: /docs/handbook/2/everyday-types.html
+oneline: "The language primitives."
+---
+
+In this chapter, we'll cover some of the most common types of values you'll find in JavaScript code, and explain the corresponding ways to describe those types in TypeScript.
+This isn't an exhaustive list, and future chapters will describe more ways to name and use other types.
+
+Types can also appear in many more _places_ than just type annotations.
+As we learn about the types themselves, we'll also learn about the places where we can refer to these types to form new constructs.
+
+We'll start by reviewing the most basic and common types you might encounter when writing JavaScript or TypeScript code.
+These will later form the core building blocks of more complex types.
+
+## The primitives: `string`, `number`, and `boolean`
+
+JavaScript has three very commonly used [primitives](https://developer.mozilla.org/en-US/docs/Glossary/Primitive): `string`, `number`, and `boolean`.
+Each has a corresponding type in TypeScript.
+As you might expect, these are the same names you'd see if you used the JavaScript `typeof` operator on a value of those types:
+
+- `string` represents string values like `"Hello, world"`
+- `number` is for numbers like `42`. JavaScript does not have a special runtime value for integers, so there's no equivalent to `int` or `float` - everything is simply `number`
+- `boolean` is for the two values `true` and `false`
+
+> The type names `String`, `Number`, and `Boolean` (starting with capital letters) are legal, but refer to some special built-in types that will very rarely appear in your code. _Always_ use `string`, `number`, or `boolean` for types.
+
+## Arrays
+
+To specify the type of an array like `[1, 2, 3]`, you can use the syntax `number[]`; this syntax works for any type (e.g. `string[]` is an array of strings, and so on).
+You may also see this written as `Array<number>`, which means the same thing.
+We'll learn more about the syntax `T<U>` when we cover _generics_.
+
+> Note that `[number]` is a different thing; refer to the section on _tuple types_.
+
+## `any`
+
+TypeScript also has a special type, `any`, that you can use whenever you don't want a particular value to cause typechecking errors.
+
+When a value is of type `any`, you can access any properties of it (which will in turn be of type `any`), call it like a function, assign it to (or from) a value of any type, or pretty much anything else that's syntactically legal:
+
+```ts twoslash
+let obj: any = { x: 0 };
+// None of the following lines of code will throw compiler errors.
+// Using `any` disables all further type checking, and it is assumed 
+// you know the environment better than TypeScript.
+obj.foo();
+obj();
+obj.bar = 100;
+obj = "hello";
+const n: number = obj;
+```
+
+The `any` type is useful when you don't want to write out a long type just to convince TypeScript that a particular line of code is okay.
+
+### `noImplicitAny`
+
+When you don't specify a type, and TypeScript can't infer it from context, the compiler will typically default to `any`.
+
+You usually want to avoid this, though, because `any` isn't type-checked.
+Use the compiler flag [`noImplicitAny`](/tsconfig#noImplicitAny) to flag any implicit `any` as an error.
+
+## Type Annotations on Variables
+
+When you declare a variable using `const`, `var`, or `let`, you can optionally add a type annotation to explicitly specify the type of the variable:
+
+```ts twoslash
+let myName: string = "Alice";
+//        ^^^^^^^^ Type annotation
+```
+
+> TypeScript doesn't use "types on the left"-style declarations like `int x = 0;`
+> Type annotations will always go _after_ the thing being typed.
+
+In most cases, though, this isn't needed.
+Wherever possible, TypeScript tries to automatically _infer_ the types in your code.
+For example, the type of a variable is inferred based on the type of its initializer:
+
+```ts twoslash
+// No type annotation needed -- 'myName' inferred as type 'string'
+let myName = "Alice";
+```
+
+For the most part you don't need to explicitly learn the rules of inference.
+If you're starting out, try using fewer type annotations than you think - you might be surprised how few you need for TypeScript to fully understand what's going on.
+
+## Functions
+
+Functions are the primary means of passing data around in JavaScript.
+TypeScript allows you to specify the types of both the input and output values of functions.
+
+### Parameter Type Annotations
+
+When you declare a function, you can add type annotations after each parameter to declare what types of parameters the function accepts.
+Parameter type annotations go after the parameter name:
+
+```ts twoslash
+// Parameter type annotation
+function greet(name: string) {
+  //                 ^^^^^^^^
+  console.log("Hello, " + name.toUpperCase() + "!!");
+}
+```
+
+When a parameter has a type annotation, arguments to that function will be checked:
+
+```ts twoslash
+// @errors: 2345
+declare function greet(name: string): void;
+// ---cut---
+// Would be a runtime error if executed!
+greet(42);
+```
+
+> Even if you don't have type annotations on your parameters, TypeScript will still check that you passed the right number of arguments.
+
+### Return Type Annotations
+
+You can also add return type annotations.
+Return type annotations appear after the parameter list:
+
+```ts twoslash
+function getFavoriteNumber(): number {
+  //                        ^^^^^^^^
+  return 26;
+}
+```
+
+Much like variable type annotations, you usually don't need a return type annotation because TypeScript will infer the function's return type based on its `return` statements.
+The type annotation in the above example doesn't change anything.
+Some codebases will explicitly specify a return type for documentation purposes, to prevent accidental changes, or just for personal preference.
+
+### Anonymous Functions
+
+Anonymous functions are a little bit different from function declarations.
+When a function appears in a place where TypeScript can determine how it's going to be called, the parameters of that function are automatically given types.
+
+Here's an example:
+
+```ts twoslash
+// @errors: 2551
+// No type annotations here, but TypeScript can spot the bug
+const names = ["Alice", "Bob", "Eve"];
+
+// Contextual typing for function
+names.forEach(function (s) {
+  console.log(s.toUppercase());
+});
+
+// Contextual typing also applies to arrow functions
+names.forEach((s) => {
+  console.log(s.toUppercase());
+});
+```
+
+Even though the parameter `s` didn't have a type annotation, TypeScript used the types of the `forEach` function, along with the inferred type of the array, to determine the type `s` will have.
+
+This process is called _contextual typing_ because the _context_ that the function occurred in informed what type it should have.
+Similar to the inference rules, you don't need to explicitly learn how this happens, but understanding that it _does_ happen can help you notice when type annotations aren't needed.
+Later, we'll see more examples of how the context that a value occurs in can affect its type.
+
+## Object Types
+
+Apart from primitives, the most common sort of type you'll encounter is an _object type_.
+This refers to any JavaScript value with properties, which is almost all of them!
+To define an object type, we simply list its properties and their types.
+
+For example, here's a function that takes a point-like object:
+
+```ts twoslash
+// The parameter's type annotation is an object type
+function printCoord(pt: { x: number; y: number }) {
+  //                      ^^^^^^^^^^^^^^^^^^^^^^^^
+  console.log("The coordinate's x value is " + pt.x);
+  console.log("The coordinate's y value is " + pt.y);
+}
+printCoord({ x: 3, y: 7 });
+```
+
+Here, we annotated the parameter with a type with two properties - `x` and `y` - which are both of type `number`.
+You can use `,` or `;` to separate the properties, and the last separator is optional either way.
+
+The type part of each property is also optional.
+If you don't specify a type, it will be assumed to be `any`.
+
+### Optional Properties
+
+Object types can also specify that some or all of their properties are _optional_.
+To do this, add a `?` after the property name:
+
+```ts twoslash
+function printName(obj: { first: string; last?: string }) {
+  // ...
+}
+// Both OK
+printName({ first: "Bob" });
+printName({ first: "Alice", last: "Alisson" });
+```
+
+In JavaScript, if you access a property that doesn't exist, you'll get the value `undefined` rather than a runtime error.
+Because of this, when you _read_ from an optional property, you'll have to check for `undefined` before using it.
+
+```ts twoslash
+// @errors: 2532
+function printName(obj: { first: string; last?: string }) {
+  // Error - might crash if 'obj.last' wasn't provided!
+  console.log(obj.last.toUpperCase());
+  if (obj.last !== undefined) {
+    // OK
+    console.log(obj.last.toUpperCase());
+  }
+
+  // A safe alternative using modern JavaScript syntax:
+  console.log(obj.last?.toUpperCase());
+}
+```
+
+## Union Types
+
+TypeScript's type system allows you to build new types out of existing ones using a large variety of operators.
+Now that we know how to write a few types, it's time to start _combining_ them in interesting ways.
+
+### Defining a Union Type
+
+The first way to combine types you might see is a _union_ type.
+A union type is type formed from two or more other types, representing values that may be _any one_ of those types.
+We refer to each of these types as the union's _members_.
+
+Let's write a function that can operate on strings or numbers:
+
+```ts twoslash
+// @errors: 2345
+function printId(id: number | string) {
+  console.log("Your ID is: " + id);
+}
+// OK
+printId(101);
+// OK
+printId("202");
+// Error
+printId({ myID: 22342 });
+```
+
+### Working with Union Types
+
+It's easy to _provide_ a value matching a union type - simply provide a type matching any of the union's members.
+If you _have_ a value of a union type, how do you work with it?
+
+TypeScript will only allow you to do things with the union if that thing is valid for _every_ member of the union.
+For example, if you have the union `string | number`, you can't use methods that are only available on `string`:
+
+```ts twoslash
+// @errors: 2339
+function printId(id: number | string) {
+  console.log(id.toUpperCase());
+}
+```
+
+The solution is to _narrow_ the union with code, the same as you would in JavaScript without type annotations.
+_Narrowing_ occurs when TypeScript can deduce a more specific type for a value based on the structure of the code.
+
+For example, TypeScript knows that only a `string` value will have a `typeof` value `"string"`:
+
+```ts twoslash
+function printId(id: number | string) {
+  if (typeof id === "string") {
+    // In this branch, id is of type 'string'
+    console.log(id.toUpperCase());
+  } else {
+    // Here, id is of type 'number'
+    console.log(id);
+  }
+}
+```
+
+Another example is to use a function like `Array.isArray`:
+
+```ts twoslash
+function welcomePeople(x: string[] | string) {
+  if (Array.isArray(x)) {
+    // Here: 'x' is 'string[]'
+    console.log("Hello, " + x.join(" and "));
+  } else {
+    // Here: 'x' is 'string'
+    console.log("Welcome lone traveler " + x);
+  }
+}
+```
+
+Notice that in the `else` branch, we don't need to do anything special - if `x` wasn't a `string[]`, then it must have been a `string`.
+
+Sometimes you'll have a union where all the members have something in common.
+For example, both arrays and strings have a `slice` method.
+If every member in a union has a property in common, you can use that property without narrowing:
+
+```ts twoslash
+// Return type is inferred as number[] | string
+function getFirstThree(x: number[] | string) {
+  return x.slice(0, 3);
+}
+```
+
+> It might be confusing that a _union_ of types appears to have the _intersection_ of those types' properties.
+> This is not an accident - the name _union_ comes from type theory.
+> The _union_ `number | string` is composed by taking the union _of the values_ from each type.
+> Notice that given two sets with corresponding facts about each set, only the _intersection_ of those facts applies to the _union_ of the sets themselves.
+> For example, if we had a room of tall people wearing hats, and another room of Spanish speakers wearings hats, after combining those rooms, the only thing we know about _every_ person is that they must be wearing a hat.
+
+## Type Aliases
+
+We've been using object types and union types by writing them directly in type annotations.
+This is convenient, but it's common to want to use the same type more than once and refer to it by a single name.
+
+A _type alias_ is exactly that - a _name_ for any _type_.
+The syntax for a type alias is:
+
+```ts twoslash
+type Point = {
+  x: number;
+  y: number;
+};
+
+// Exactly the same as the earlier example
+function printCoord(pt: Point) {
+  console.log("The coordinate's x value is " + pt.x);
+  console.log("The coordinate's y value is " + pt.y);
+}
+
+printCoord({ x: 100, y: 100 });
+```
+
+You can actually use a type alias to give a name to any type at all, not just an object type.
+For example, a type alias can name a union type:
+
+```ts twoslash
+type ID = number | string;
+```
+
+Note that aliases are _only_ aliases - you cannot use type aliases to create different/distinct "versions" of the same type.
+When you use the alias, it's exactly as if you had written the aliased type.
+In other words, this code might _look_ illegal, but is OK according to TypeScript because both types are aliases for the same type:
+
+```ts twoslash
+declare function getInput(): string;
+declare function sanitize(str: string): string;
+// ---cut---
+type UserInputSanitizedString = string;
+
+function sanitizeInput(str: string): UserInputSanitizedString {
+  return sanitize(str);
+}
+
+// Create a sanitized input
+let userInput = sanitizeInput(getInput());
+
+// Can still be re-assigned with a string though
+userInput = "new input";
+```
+
+## Interfaces
+
+An _interface declaration_ is another way to name an object type:
+
+```ts twoslash
+interface Point {
+  x: number;
+  y: number;
+}
+
+function printCoord(pt: Point) {
+  console.log("The coordinate's x value is " + pt.x);
+  console.log("The coordinate's y value is " + pt.y);
+}
+
+printCoord({ x: 100, y: 100 });
+```
+
+Just like when we used a type alias above, the example works just as if we had used an anonymous object type.
+TypeScript is only concerned with the _structure_ of the value we passed to `printCoord` - it only cares that it has the expected properties.
+Being concerned only with the structure and capabilities of types is why we call TypeScript a _structurally typed_ type system.
+
+### Differences Between Type Aliases and Interfaces
+
+Type aliases and interfaces are very similar, and in many cases you can choose between them freely.
+Almost all features of an `interface` are available in `type`, the key distinction is that a type cannot be re-opened to add new properties vs an interface which is always extendable.
+
+<table class='full-width-table'>
+  <tbody>
+    <tr>
+      <th><code>Interface</code></th>
+      <th><code>Type</code></th>
+    </tr>
+    <tr>
+      <td>
+        <p>Extending an interface</p>
+        <code><pre>
+interface Animal {
+  name: string
+}<br/>
+interface Bear extends Animal {
+  honey: boolean
+}<br/>
+const bear = getBear() 
+bear.name
+bear.honey
+        </pre></code>
+      </td>
+      <td>
+        <p>Extending a type via intersections</p>
+        <code><pre>
+type Animal = {
+  name: string
+}<br/>
+type Bear = Animal & { 
+  honey: Boolean 
+}<br/>
+const bear = getBear();
+bear.name;
+bear.honey;
+        </pre></code>
+      </td>
+    </tr>
+    <tr>
+      <td>
+        <p>Adding new fields to an existing interface</p>
+        <code><pre>
+interface Window {
+  title: string
+}<br/>
+interface Window {
+  ts: TypeScriptAPI
+}<br/>
+const src = 'const a = "Hello World"';
+window.ts.transpileModule(src, {});
+        </pre></code>
+      </td>
+      <td>
+        <p>A type cannot be changed after being created</p>
+        <code><pre>
+type Window = {
+  title: string
+}<br/>
+type Window = {
+  ts: TypeScriptAPI
+}<br/>
+<span style="color: #A31515"> // Error: Duplicate identifier 'Window'.</span><br/>
+        </pre></code>
+      </td>
+    </tr>
+    </tbody>
+</table>
+
+You'll learn more about these concepts in later chapters, so don't worry if you don't understand all of these right away.
+
+- Prior to TypeScript version 4.2, type alias names [_may_ appear in error messages](/play?#code/PTAEGEHsFsAcEsA2BTATqNrLusgzngIYDm+oA7koqIYuYQJ56gCueyoAUCKAC4AWHAHaFcoSADMaQ0PCG80EwgGNkALk6c5C1EtWgAsqOi1QAb06groEbjWg8vVHOKcAvpokshy3vEgyyMr8kEbQJogAFND2YREAlOaW1soBeJAoAHSIkMTRmbbI8e6aPMiZxJmgACqCGKhY6ABGyDnkFFQ0dIzMbBwCwqIccabcYLyQoKjIEmh8kwN8DLAc5PzwwbLMyAAeK77IACYaQSEjUWZWhfYAjABMAMwALA+gbsVjoADqgjKESytQPxCHghAByXigYgBfr8LAsYj8aQMUASbDQcRSExCeCwFiIQh+AKfAYyBiQFgOPyIaikSGLQo0Zj-aazaY+dSaXjLDgAGXgAC9CKhDqAALxJaw2Ib2RzOISuDycLw+ImBYKQflCkWRRD2LXCw6JCxS1JCdJZHJ5RAFIbFJU8ADKC3WzEcnVZaGYE1ABpFnFOmsFhsil2uoHuzwArO9SmAAEIsSFrZB-GgAjjA5gtVN8VCEc1o1C4Q4AGlR2AwO1EsBQoAAbvB-gJ4HhPgB5aDwem-Ph1TCV3AEEirTp4ELtRbTPD4vwKjOfAuioSQHuDXBcnmgACC+eCONFEs73YAPGGZVT5cRyyhiHh7AAON7lsG3vBggB8XGV3l8-nVISOgghxoLq9i7io-AHsayRWGaFrlFauq2rg9qaIGQHwCBqChtKdgRo8TxRjeyB3o+7xAA), sometimes in place of the equivalent anonymous type (which may or may not be desirable). Interfaces will always be named in error messages.
+- Type aliases may not participate [in declaration merging, but interfaces can](/play?#code/PTAEEEDtQS0gXApgJwGYEMDGjSfdAIx2UQFoB7AB0UkQBMAoEUfO0Wgd1ADd0AbAK6IAzizp16ALgYM4SNFhwBZdAFtV-UAG8GoPaADmNAcMmhh8ZHAMMAvjLkoM2UCvWad+0ARL0A-GYWVpA29gyY5JAWLJAwGnxmbvGgALzauvpGkCZmAEQAjABMAMwALLkANBl6zABi6DB8okR4Jjg+iPSgABboovDk3jjo5pbW1d6+dGb5djLwAJ7UoABKiJTwjThpnpnGpqPBoTLMAJrkArj4kOTwYmycPOhW6AR8IrDQ8N04wmo4HHQCwYi2Waw2W1S6S8HX8gTGITsQA).
+- Interfaces may only be used to [declare the shapes of object, not re-name primitives](/play?#code/PTAEAkFMCdIcgM6gC4HcD2pIA8CGBbABwBtIl0AzUAKBFAFcEBLAOwHMUBPQs0XFgCahWyGBVwBjMrTDJMAshOhMARpD4tQ6FQCtIE5DWoixk9QEEWAeV37kARlABvaqDegAbrmL1IALlAEZGV2agBfampkbgtrWwMAJlAAXmdXdy8ff0Dg1jZwyLoAVWZ2Lh5QVHUJflAlSFxROsY5fFAWAmk6CnRoLGwmILzQQmV8JmQmDzI-SOiKgGV+CaYAL0gBBdyy1KCQ-Pn1AFFplgA5enw1PtSWS+vCsAAVAAtB4QQWOEMKBuYVUiVCYvYQsUTQcRSBDGMGmKSgAAa-VEgiQe2GLgKQA).
+- Interface names will [_always_ appear in their original form](/play?#code/PTAEGEHsFsAcEsA2BTATqNrLusgzngIYDm+oA7koqIYuYQJ56gCueyoAUCKAC4AWHAHaFcoSADMaQ0PCG80EwgGNkALk6c5C1EtWgAsqOi1QAb06groEbjWg8vVHOKcAvpokshy3vEgyyMr8kEbQJogAFND2YREAlOaW1soBeJAoAHSIkMTRmbbI8e6aPMiZxJmgACqCGKhY6ABGyDnkFFQ0dIzMbBwCwqIccabcYLyQoKjIEmh8kwN8DLAc5PzwwbLMyAAeK77IACYaQSEjUWY2Q-YAjABMAMwALA+gbsVjNXW8yxySoAADaAA0CCaZbPh1XYqXgOIY0ZgmcK0AA0nyaLFhhGY8F4AHJmEJILCWsgZId4NNfIgGFdcIcUTVfgBlZTOWC8T7kAJ42G4eT+GS42QyRaYbCgXAEEguTzeXyCjDBSAAQSE8Ai0Xsl0K9kcziExDeiQs1lAqSE6SyOTy0AKQ2KHk4p1V6s1OuuoHuzwArMagA) in error messages, but _only_ when they are used by name.
+
+For the most part, you can choose based on personal preference, and TypeScript will tell you if it needs something to be the other kind of declaration. If you would like a heuristic, use `interface` until you need to use features from `type`.
+
+## Type Assertions
+
+Sometimes you will have information about the type of a value that TypeScript can't know about.
+
+For example, if you're using `document.getElementById`, TypeScript only knows that this will return _some_ kind of `HTMLElement`, but you might know that your page will always have an `HTMLCanvasElement` with a given ID.
+
+In this situation, you can use a _type assertion_ to specify a more specific type:
+
+```ts twoslash
+const myCanvas = document.getElementById("main_canvas") as HTMLCanvasElement;
+```
+
+Like a type annotation, type assertions are removed by the compiler and won't affect the runtime behavior of your code.
+
+You can also use the angle-bracket syntax (except if the code is in a `.tsx` file), which is equivalent:
+
+```ts twoslash
+const myCanvas = <HTMLCanvasElement>document.getElementById("main_canvas");
+```
+
+> Reminder: Because type assertions are removed at compile-time, there is no runtime checking associated with a type assertion.
+> There won't be an exception or `null` generated if the type assertion is wrong.
+
+TypeScript only allows type assertions which convert to a _more specific_ or _less specific_ version of a type.
+This rule prevents "impossible" coercions like:
+
+```ts twoslash
+// @errors: 2352
+const x = "hello" as number;
+```
+
+Sometimes this rule can be too conservative and will disallow more complex coercions that might be valid.
+If this happens, you can use two assertions, first to `any` (or `unknown`, which we'll introduce later), then to the desired type:
+
+```ts twoslash
+declare const expr: any;
+type T = { a: 1; b: 2; c: 3 };
+// ---cut---
+const a = (expr as any) as T;
+```
+
+## Literal Types
+
+In addition to the general types `string` and `number`, we can refer to _specific_ strings and numbers in type positions.
+
+One way to think about this is to consider how JavaScript comes with different ways to declare a variable. Both `var` and `let` allow for changing what is held inside the variable, and `const` does not. This is reflected in how TypeScript creates types for literals.
+
+```ts twoslash
+let changingString = "Hello World";
+changingString = "Ola Mundo";
+// Because `changingString` can represent any possible string, that
+// is how TypeScript describes it in the type system
+changingString;
+// ^?
+
+const constantString = "Hello World";
+// Because `constantString` can only represent 1 possible string, it
+// has a literal type representation
+constantString;
+// ^?
+```
+
+By themselves, literal types aren't very valuable:
+
+```ts twoslash
+// @errors: 2322
+let x: "hello" = "hello";
+// OK
+x = "hello";
+// ...
+x = "howdy";
+```
+
+It's not much use to have a variable that can only have one value!
+
+But by _combining_ literals into unions, you can express a much more useful concept - for example, functions that only accept a certain set of known values:
+
+```ts twoslash
+// @errors: 2345
+function printText(s: string, alignment: "left" | "right" | "center") {
+  // ...
+}
+printText("Hello, world", "left");
+printText("G'day, mate", "centre");
+```
+
+Numeric literal types work the same way:
+
+```ts twoslash
+function compare(a: string, b: string): -1 | 0 | 1 {
+  return a === b ? 0 : a > b ? 1 : -1;
+}
+```
+
+Of course, you can combine these with non-literal types:
+
+```ts twoslash
+// @errors: 2345
+interface Options {
+  width: number;
+}
+function configure(x: Options | "auto") {
+  // ...
+}
+configure({ width: 100 });
+configure("auto");
+configure("automatic");
+```
+
+There's one more kind of literal type: boolean literals.
+There are only two boolean literal types, and as you might guess, they are the types `true` and `false`.
+The type `boolean` itself is actually just an alias for the union `true | false`.
+
+### Literal Inference
+
+When you initialize a variable with an object, TypeScript assumes that the properties of that object might change values later.
+For example, if you wrote code like this:
+
+```ts twoslash
+declare const someCondition: boolean;
+// ---cut---
+const obj = { counter: 0 };
+if (someCondition) {
+  obj.counter = 1;
+}
+```
+
+TypeScript doesn't assume the assignment of `1` to a field which previously had `0` is an error.
+Another way of saying this is that `obj.counter` must have the type `number`, not `0`, because types are used to determine both _reading_ and _writing_ behavior.
+
+The same applies to strings:
+
+```ts twoslash
+// @errors: 2345
+declare function handleRequest(url: string, method: "GET" | "POST"): void;
+// ---cut---
+const req = { url: "https://example.com", method: "GET" };
+handleRequest(req.url, req.method);
+```
+
+In the above example `req.method` is inferred to be `string`, not `"GET"`. Because code can be evaluated between the creation of `req` and the call of `handleRequest` which could assign a new string like `"GUESS"` to `req.method`, TypeScript considers this code to have an error.
+
+There are two ways to work around this.
+
+1. You can change the inference by adding a type assertion in either location:
+
+   ```ts twoslash
+   declare function handleRequest(url: string, method: "GET" | "POST"): void;
+   // ---cut---
+   // Change 1:
+   const req = { url: "https://example.com", method: "GET" as "GET" };
+   // Change 2
+   handleRequest(req.url, req.method as "GET");
+   ```
+
+   Change 1 means "I intend for `req.method` to always have the _literal type_ `"GET"`", preventing the possible assignment of `"GUESS"` to that field after.
+   Change 2 means "I know for other reasons that `req.method` has the value `"GET"`".
+
+2. You can use `as const` to convert the entire object to be type literals:
+
+   ```ts twoslash
+   declare function handleRequest(url: string, method: "GET" | "POST"): void;
+   // ---cut---
+   const req = { url: "https://example.com", method: "GET" } as const;
+   handleRequest(req.url, req.method);
+   ```
+
+The `as const` prefix acts like `const` but for the type system, ensuring that all properties are assigned the literal type instead of a more general version like `string` or `number`.
+
+## `null` and `undefined`
+
+JavaScript has two primitive values used to signal absent or uninitialized value: `null` and `undefined`.
+
+TypeScript has two corresponding _types_ by the same names. How these types behave depends on whether you have the `strictNullChecks` option on.
+
+### `strictNullChecks` off
+
+With `strictNullChecks` _off_, values that might be `null` or `undefined` can still be accessed normally, and the values `null` and `undefined` can be assigned to a property of any type.
+This is similar to how languages without null checks (e.g. C#, Java) behave.
+The lack of checking for these values tends to be a major source of bugs; we always recommend people turn `strictNullChecks` on if it's practical to do so in their codebase.
+
+### `strictNullChecks` on
+
+With `strictNullChecks` _on_, when a value is `null` or `undefined`, you will need to test for those values before using methods or properties on that value.
+Just like checking for `undefined` before using an optional property, we can use _narrowing_ to check for values that might be `null`:
+
+```ts twoslash
+function doSomething(x: string | undefined) {
+  if (x === undefined) {
+    // do nothing
+  } else {
+    console.log("Hello, " + x.toUpperCase());
+  }
+}
+```
+
+### Non-null Assertion Operator (Postfix `!`)
+
+TypeScript also has a special syntax for removing `null` and `undefined` from a type without doing any explicit checking.
+Writing `!` after any expression is effectively a type assertion that the value isn't `null` or `undefined`:
+
+```ts twoslash
+function liveDangerously(x?: number | undefined) {
+  // No error
+  console.log(x!.toFixed());
+}
+```
+
+Just like other type assertions, this doesn't change the runtime behavior of your code, so it's important to only use `!` when you know that the value _can't_ be `null` or `undefined`.
+
+### Enums
+
+Enums are a feature added to JavaScript by TypeScript which allows for describing a value which could be one of a set of possible named constants. Unlike most TypeScript features, this is _not_ a type-level addition to JavaScript but something added to the language and runtime. Because of this, it's a feature which you should know exists, but maybe hold off on using unless you are sure. You can read more about enums in the [Enum reference page](/docs/handbook/enums.html).
+
+### Less Common Primitives
+
+It's worth mentioning the rest of the primitives in JavaScript which are represented in the type system.
+Though we will not go into depth here.
+
+##### `bigint`
+
+From ES2020 onwards, there is a primitive in JavaScript used for very large integers, `BigInt`:
+
+```ts twoslash
+// @target: es2020
+
+// Creating a bigint via the BigInt function
+const oneHundred: bigint = BigInt(100);
+
+// Creating a BigInt via the literal syntax
+const anotherHundred: bigint = 100n;
+```
+
+You can learn more about BigInt in [the TypeScript 3.2 release notes](/docs/handbook/release-notes/typescript-3-2.html#bigint).
+
+##### `symbol`
+
+There is a primitive in JavaScript used to create a globally unique reference via the function `Symbol()`:
+
+```ts twoslash
+// @errors: 2367
+const firstName = Symbol("name");
+const secondName = Symbol("name");
+
+if (firstName === secondName) {
+  // Can't ever happen
+}
+```
+
+You can learn more about them in [Symbols reference page](/docs/handbook/symbols.html).