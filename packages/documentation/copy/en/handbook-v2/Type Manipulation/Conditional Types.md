---
title: Conditional Types
layout: docs
permalink: /docs/handbook/2/conditional-types.html
oneline: "Create types which act like if statements in the type system."
---

At the heart of most useful programs, we have to make decisions based on input.
JavaScript programs are no different, but given the fact that values can be easily introspected, those decisions are also based on the types of the inputs.
_Conditional types_ help describe the relation between the types of inputs and outputs.

```ts twoslash
interface Animal {
  live(): void;
}
interface Dog extends Animal {
  woof(): void;
}

type Example1 = Dog extends Animal ? number : string;
//   ^?

type Example2 = RegExp extends Animal ? number : string;
//   ^?
```

Conditional types take a form that looks a little like conditional expressions (`condition ? trueExpression : falseExpression`) in JavaScript:

```ts twoslash
type SomeType = any;
type OtherType = any;
type TrueType = any;
type FalseType = any;
type Stuff =
  // ---cut---
  SomeType extends OtherType ? TrueType : FalseType;
```

When the type on the left of the `extends` is assignable to the one on the right, then you'll get the type in the first branch (the "true" branch); otherwise you'll get the type in the latter branch (the "false" branch).

From the examples above, conditional types might not immediately seem useful - we can tell ourselves whether or not `Dog extends Animal` and pick `number` or `string`!
But the power of conditional types comes from using them with generics.

For example, let's take the following `createLabel` function:

```ts twoslash
interface IdLabel {
  id: number /* some fields */;
}
interface NameLabel {
  name: string /* other fields */;
}

function createLabel(id: number): IdLabel;
function createLabel(name: string): NameLabel;
function createLabel(nameOrId: string | number): IdLabel | NameLabel;
function createLabel(nameOrId: string | number): IdLabel | NameLabel {
  throw "unimplemented";
}
```

These overloads for createLabel describe a single JavaScript function that makes a choice based on the types of its inputs. Note a few things:

1. If a library has to make the same sort of choice over and over throughout its API, this becomes cumbersome.
2. We have to create three overloads: one for each case when we're _sure_ of the type (one for `string` and one for `number`), and one for the most general case (taking a `string | number`). For every new type `createLabel` can handle, the number of overloads grows exponentially.

Instead, we can encode that logic in a conditional type:

```ts twoslash
interface IdLabel {
  id: number /* some fields */;
}
interface NameLabel {
  name: string /* other fields */;
}
// ---cut---
type NameOrId<T extends number | string> = T extends number
  ? IdLabel
  : NameLabel;
```

We can then use that conditional type to simplify our overloads down to a single function with no overloads.

```ts twoslash
interface IdLabel {
  id: number /* some fields */;
}
interface NameLabel {
  name: string /* other fields */;
}
type NameOrId<T extends number | string> = T extends number
  ? IdLabel
  : NameLabel;
// ---cut---
function createLabel<T extends number | string>(idOrName: T): NameOrId<T> {
  throw "unimplemented";
}

let a = createLabel("typescript");
//  ^?

let b = createLabel(2.8);
//  ^?

let c = createLabel(Math.random() ? "hello" : 42);
//  ^?
```

### Conditional Type Constraints

Often, the checks in a conditional type will provide us with some new information.
Just like narrowing with type guards can give us a more specific type, the true branch of a conditional type will further constrain generics by the type we check against.

For example, let's take the following:

```ts twoslash
// @errors: 2536
type MessageOf<T> = T["message"];
```

In this example, TypeScript errors because `T` isn't known to have a property called `message`.
We could constrain `T`, and TypeScript would no longer complain:

```ts twoslash
type MessageOf<T extends { message: unknown }> = T["message"];

interface Email {
  message: string;
}

type EmailMessageContents = MessageOf<Email>;
//   ^?
```

However, what if we wanted `MessageOf` to take any type, and default to something like `never` if a `message` property isn't available?
We can do this by moving the constraint out and introducing a conditional type:

```ts twoslash
type MessageOf<T> = T extends { message: unknown } ? T["message"] : never;

interface Email {
  message: string;
}

interface Dog {
  bark(): void;
}

type EmailMessageContents = MessageOf<Email>;
//   ^?

type DogMessageContents = MessageOf<Dog>;
//   ^?
```

Within the true branch, TypeScript knows that `T` _will_ have a `message` property.

As another example, we could also write a type called `Flatten` that flattens array types to their element types, but leaves them alone otherwise:

```ts twoslash
type Flatten<T> = T extends any[] ? T[number] : T;

// Extracts out the element type.
type Str = Flatten<string[]>;
//   ^?

// Leaves the type alone.
type Num = Flatten<number>;
//   ^?
```

When `Flatten` is given an array type, it uses an indexed access with `number` to fetch out `string[]`'s element type.
Otherwise, it just returns the type it was given.

### Inferring Within Conditional Types

We just found ourselves using conditional types to apply constraints and then extract out types.
This ends up being such a common operation that conditional types make it easier.

Conditional types provide us with a way to infer from types we compare against in the true branch using the `infer` keyword.
For example, we could have inferred the element type in `Flatten` instead of fetching it out "manually" with an indexed access type:

```ts twoslash
type Flatten<Type> = Type extends Array<infer Item> ? Item : Type;
```

Here, we used the `infer` keyword to declaratively introduce a new generic type variable named `Item` instead of specifying how to retrieve the element type of `Type` within the true branch.
This frees us from having to think about how to dig through and probing apart the structure of the types we're interested in.

We can write some useful helper type aliases using the `infer` keyword.
For example, for simple cases, we can extract the return type out from function types:

```ts twoslash
type GetReturnType<Type> = Type extends (...args: never[]) => infer Return
  ? Return
  : never;

type Num = GetReturnType<() => number>;
//   ^?

type Str = GetReturnType<(x: string) => string>;
//   ^?

type Bools = GetReturnType<(a: boolean, b: boolean) => boolean[]>;
//   ^?
```

When inferring from a type with multiple call signatures (such as the type of an overloaded function), inferences are made from the _last_ signature (which, presumably, is the most permissive catch-all case). It is not possible to perform overload resolution based on a list of argument types.

```ts twoslash
declare function stringOrNum(x: string): number;
declare function stringOrNum(x: number): string;
declare function stringOrNum(x: string | number): string | number;

type T1 = ReturnType<typeof stringOrNum>;
//   ^?
```

## Distributive Conditional Types

When conditional types act on a generic type, they become _distributive_ when given a union type.
For example, take the following:

```ts twoslash
type ToArray<Type> = Type extends any ? Type[] : never;
```

If we plug a union type into `ToArray`, then the conditional type will be applied to each member of that union.

```ts twoslash
type ToArray<Type> = Type extends any ? Type[] : never;

type StrArrOrNumArr = ToArray<string | number>;
//   ^?
```

<<<<<<< HEAD
What happens here is that `ToArray ` distributes on:
=======
What happens here is that `StrArrOrNumArr` distributes on:
>>>>>>> 62003d8e

```ts twoslash
type StrArrOrNumArr =
  // ---cut---
  string | number;
```

and maps over each member type of the union, to what is effectively:

```ts twoslash
type ToArray<Type> = Type extends any ? Type[] : never;
type StrArrOrNumArr =
  // ---cut---
  ToArray<string> | ToArray<number>;
```

which leaves us with:

```ts twoslash
type StrArrOrNumArr =
  // ---cut---
  string[] | number[];
```

Typically, distributivity is the desired behavior.
To avoid that behavior, you can surround each side of the `extends` keyword with square brackets.

```ts twoslash
type ToArrayNonDist<Type> = [Type] extends [any] ? Type[] : never;

// 'StrArrOrNumArr' is no longer a union.
type StrArrOrNumArr = ToArrayNonDist<string | number>;
//   ^?
```<|MERGE_RESOLUTION|>--- conflicted
+++ resolved
@@ -234,11 +234,7 @@
 //   ^?
 ```
 
-<<<<<<< HEAD
-What happens here is that `ToArray ` distributes on:
-=======
-What happens here is that `StrArrOrNumArr` distributes on:
->>>>>>> 62003d8e
+What happens here is that `ToArray` distributes on:
 
 ```ts twoslash
 type StrArrOrNumArr =
@@ -248,8 +244,7 @@
 
 and maps over each member type of the union, to what is effectively:
 
-```ts twoslash
-type ToArray<Type> = Type extends any ? Type[] : never;
+```ts twotype ToArray<Type> = Type extends any ? Type[] : never;
 type StrArrOrNumArr =
   // ---cut---
   ToArray<string> | ToArray<number>;
