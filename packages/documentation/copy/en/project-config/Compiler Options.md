--- conflicted
+++ resolved
@@ -132,12 +132,6 @@
 
 ## Related
 
-<<<<<<< HEAD
 - Every option is fully explained in the [TSConfig Reference](/tsconfig).
 - Learn how to use a [`tsconfig.json`](/docs/handbook/tsconfig-json.html) files.
 - Learn how to work in an [MSBuild project](/docs/handbook/compiler-options-in-msbuild.html).
-=======
-- Setting compiler options in [`tsconfig.json`](/docs/handbook/tsconfig-json.html) files.
-- Setting compiler options in [MSBuild projects](/docs/handbook/compiler-options-in-msbuild.html).
-- There's also the [TSConfig Reference](/tsconfig).
->>>>>>> 4d3d5fd6
