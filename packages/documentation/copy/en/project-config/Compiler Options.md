---
title: tsc CLI Options
layout: docs
permalink: /docs/handbook/compiler-options.html
oneline: A very high-level overview of the CLI compiler options for tsc
disable_toc: true
---

## Using the CLI

Running `tsc` locally will compile the closest project defined by a `tsconfig.json`, you can compile a set of TypeScript
files by passing in a glob of files you want.

```sh
# Run a compile based on a backwards look through the fs for a tsconfig.json
tsc

# Emit JS for just the index.ts with the compiler defaults
tsc index.ts

# Emit JS for any .ts files in the folder src, with the default settings
tsc src/*.ts

# Emit files referenced in with the compiler settings from tsconfig.production.json
tsc --project tsconfig.production.json

# Emit d.ts files for a js file with showing compiler options which are booleans
tsc index.js --declaration --emitDeclarationOnly

# Emit a single .js file from two files via compiler options which take string arguments
tsc app.ts util.ts --target esnext --outfile index.js
```

## Compiler Options

**If you're looking for more information about the compiler options in a tsconfig, check out the [TSConfig Reference](/tsconfig)**

<<<<<<< HEAD
<!-- Start of replacement  -->
<h3>CLI Commands</h3>

<table class='cli-option' width="100%">
  <thead>
  <tr>
    <th>Flag</th>
    <th>Type</th>
  </tr>
</thead>
<tbody>

=======
<!-- Start of replacement  --><h3>CLI Commands</h3>
<table class="cli-option" width="100%">
      <thead>
      <tr>
        <th>Flag</th>
        <th>Type</th>
      </tr>
    </thead>
    <tbody>
>>>>>>> 14ada313
<tr class='odd' name='all'>
<td><code>--all</code></td>
  <td><code>boolean</code></td>
</tr>
<tr class="option-description odd"><td colspan="3">
<p>Show all compiler options.</p>

</tr></td>
<tr class='even' name='generateTrace'>
<td><code>--generateTrace</code></td>
  <td><code>string</code></td>
</tr>
<tr class="option-description even"><td colspan="3">
<p>Generates an event trace and a list of types.</p>

</tr></td>
<tr class='odd' name='help'>
<td><code>--help</code></td>
  <td><code>boolean</code></td>
</tr>
<tr class="option-description odd"><td colspan="3">
<p>Gives local information for help on the CLI.</p>

</tr></td>
<tr class='even' name='init'>
<td><code>--init</code></td>
  <td><code>boolean</code></td>
</tr>
<tr class="option-description even"><td colspan="3">
<p>Initializes a TypeScript project and creates a tsconfig.json file.</p>

</tr></td>
<tr class='odd' name='listFilesOnly'>
<td><code>--listFilesOnly</code></td>
  <td><code>boolean</code></td>
</tr>
<tr class="option-description odd"><td colspan="3">
<p>Print names of files that are part of the compilation and then stop processing.</p>

</tr></td>
<tr class='even' name='locale'>
<td><code>--locale</code></td>
  <td><code>string</code></td>
</tr>
<tr class="option-description even"><td colspan="3">
<p>Set the language of the messaging from TypeScript. This does not affect emit.</p>

</tr></td>
<tr class='odd' name='project'>
<td><code>--project</code></td>
  <td><code>string</code></td>
</tr>
<tr class="option-description odd"><td colspan="3">
<p>Compile the project given the path to its configuration file, or to a folder with a 'tsconfig.json'.</p>

</tr></td>
<tr class='even' name='showConfig'>
<td><code>--showConfig</code></td>
  <td><code>boolean</code></td>
</tr>
<tr class="option-description even"><td colspan="3">
<p>Print the final configuration instead of building.</p>

</tr></td>
<tr class='odd' name='version'>
<td><code>--version</code></td>
  <td><code>boolean</code></td>
</tr>
<tr class="option-description odd"><td colspan="3">
<p>Print the compiler's version.</p>

</tr></td>
</tbody></table>
<h3>Build Options</h3>
<<<<<<< HEAD

<table class='cli-option' width="100%">
  <thead>
  <tr>
    <th>Flag</th>
    <th>Type</th>

  </tr>
</thead>
<tbody>

=======
<table class="cli-option" width="100%">
      <thead>
      <tr>
        <th>Flag</th>
        <th>Type</th>
      </tr>
    </thead>
    <tbody>
>>>>>>> 14ada313
<tr class='odd' name='build'>
<td><code>--build</code></td>
  <td><code>boolean</code></td>
</tr>
<tr class="option-description odd"><td colspan="3">
<p>Build one or more projects and their dependencies, if out of date</p>

</tr></td>
<tr class='even' name='clean'>
<td><code>--clean</code></td>
  <td><code>boolean</code></td>
</tr>
<tr class="option-description even"><td colspan="3">
<p>Delete the outputs of all projects.</p>

</tr></td>
<tr class='odd' name='dry'>
<td><code>--dry</code></td>
  <td><code>boolean</code></td>
</tr>
<tr class="option-description odd"><td colspan="3">
<p>Show what would be built (or deleted, if specified with '--clean')</p>

</tr></td>
<tr class='even' name='force'>
<td><code><a href='/tsconfig/#force'>--force</a></code></td>
  <td><code>boolean</code></td>
</tr>
<tr class="option-description even"><td colspan="3">
<p>Build all projects, including those that appear to be up to date</p>

</tr></td>
<tr class='odd' name='verbose'>
<td><code><a href='/tsconfig/#verbose'>--verbose</a></code></td>
  <td><code>boolean</code></td>
</tr>
<tr class="option-description odd"><td colspan="3">
<p>Enable verbose logging</p>

</tr></td>
</tbody></table>
<h3>Watch Options</h3>
<<<<<<< HEAD

<table class='cli-option' width="100%">
  <thead>
  <tr>
    <th>Flag</th>
    <th>Type</th>

  </tr>
</thead>
<tbody>

=======
<table class="cli-option" width="100%">
      <thead>
      <tr>
        <th>Flag</th>
        <th>Type</th>
      </tr>
    </thead>
    <tbody>
>>>>>>> 14ada313
<tr class='odd' name='excludeDirectories'>
<td><code><a href='/tsconfig/#excludeDirectories'>--excludeDirectories</a></code></td>
  <td><code>list</code></td>
</tr>
<tr class="option-description odd"><td colspan="3">
<p>Remove a list of directories from the watch process.</p>

</tr></td>
<tr class='even' name='excludeFiles'>
<td><code><a href='/tsconfig/#excludeFiles'>--excludeFiles</a></code></td>
  <td><code>list</code></td>
</tr>
<tr class="option-description even"><td colspan="3">
<p>Remove a list of files from the watch mode's processing.</p>

</tr></td>
<tr class='odd' name='fallbackPolling'>
<td><code><a href='/tsconfig/#fallbackPolling'>--fallbackPolling</a></code></td>
  <td><code><code>fixedPollingInterval</code>, <code>priorityPollingInterval</code>, or <code>dynamicPriorityPolling</code></code></td>
</tr>
<tr class="option-description odd"><td colspan="3">
<p>Specify what approach the watcher should use if the system runs out of native file watchers.</p>

</tr></td>
<tr class='even' name='synchronousWatchDirectory'>
<td><code><a href='/tsconfig/#synchronousWatchDirectory'>--synchronousWatchDirectory</a></code></td>
  <td><code>boolean</code></td>
</tr>
<tr class="option-description even"><td colspan="3">
<p>Synchronously call callbacks and update the state of directory watchers on platforms that don`t support recursive watching natively.</p>

</tr></td>
<tr class='odd' name='watch'>
<td><code>--watch</code></td>
  <td><code>boolean</code></td>
</tr>
<tr class="option-description odd"><td colspan="3">
<p>Watch input files.</p>

</tr></td>
<tr class='even' name='watchDirectory'>
<td><code><a href='/tsconfig/#watchDirectory'>--watchDirectory</a></code></td>
  <td><code><code>fixedPollingInterval</code>, <code>dynamicPriorityPolling</code>, or <code>useFsEvents</code></code></td>
</tr>
<tr class="option-description even"><td colspan="3">
<p>Specify how directories are watched on systems that lack recursive file-watching functionality.</p>

</tr></td>
<tr class='odd' name='watchFile'>
<td><code><a href='/tsconfig/#watchFile'>--watchFile</a></code></td>
  <td><code><code>fixedPollingInterval</code>, <code>priorityPollingInterval</code>, <code>dynamicPriorityPolling</code>, <code>useFsEvents</code>, or <code>useFsEventsOnParentDirectory</code></code></td>
</tr>
<tr class="option-description odd"><td colspan="3">
<p>Specify how the TypeScript watch mode works.</p>

</tr></td>
</tbody></table>
<h3>Compiler Flags</h3>
<<<<<<< HEAD

<table class='cli-option' width="100%">
  <thead>
  <tr>
    <th>Flag</th>
    <th>Type</th>
   <th>Default</th>

  </tr>
</thead>
<tbody>

=======
<table class="cli-option" width="100%">
      <thead>
      <tr>
        <th>Flag</th>
        <th>Type</th>
     <th>Default</th>
      </tr>
    </thead>
    <tbody>
>>>>>>> 14ada313
<tr class='odd' name='allowJs'>
<td><code><a href='/tsconfig/#allowJs'>--allowJs</a></code></td>
  <td><code>boolean</code></td>
  <td><p>false</p>
</td>
</tr>
<tr class="option-description odd"><td colspan="3">
<p>Allow JavaScript files to be a part of your program. Use the <code>checkJS</code> option to get errors from these files.</p>

</tr></td>
<tr class='even' name='allowSyntheticDefaultImports'>
<td><code><a href='/tsconfig/#allowSyntheticDefaultImports'>--allowSyntheticDefaultImports</a></code></td>
  <td><code>boolean</code></td>
  <td><p>module === "system" or esModuleInterop</p>
</td>
</tr>
<tr class="option-description even"><td colspan="3">
<p>Allow 'import x from y' when a module doesn't have a default export.</p>

</tr></td>
<tr class='odd' name='allowUmdGlobalAccess'>
<td><code><a href='/tsconfig/#allowUmdGlobalAccess'>--allowUmdGlobalAccess</a></code></td>
  <td><code>boolean</code></td>
  <td><p>false</p>
</td>
</tr>
<tr class="option-description odd"><td colspan="3">
<p>Allow accessing UMD globals from modules.</p>

</tr></td>
<tr class='even' name='allowUnreachableCode'>
<td><code><a href='/tsconfig/#allowUnreachableCode'>--allowUnreachableCode</a></code></td>
  <td><code>boolean</code></td>
  <td><p>undefined</p>
</td>
</tr>
<tr class="option-description even"><td colspan="3">
<p>Disable error reporting for unreachable code.</p>

</tr></td>
<tr class='odd' name='allowUnusedLabels'>
<td><code><a href='/tsconfig/#allowUnusedLabels'>--allowUnusedLabels</a></code></td>
  <td><code>boolean</code></td>
  <td><p>undefined</p>
</td>
</tr>
<tr class="option-description odd"><td colspan="3">
<p>Disable error reporting for unused labels.</p>

</tr></td>
<tr class='even' name='alwaysStrict'>
<td><code><a href='/tsconfig/#alwaysStrict'>--alwaysStrict</a></code></td>
  <td><code>boolean</code></td>
  <td><p><code>false</code>, unless <code>strict</code> is set</p>
</td>
</tr>
<tr class="option-description even"><td colspan="3">
<p>Ensure 'use strict' is always emitted.</p>

</tr></td>
<tr class='odd' name='assumeChangesOnlyAffectDirectDependencies'>
<td><code><a href='/tsconfig/#assumeChangesOnlyAffectDirectDependencies'>--assumeChangesOnlyAffectDirectDependencies</a></code></td>
  <td><code>boolean</code></td>
  <td>
</td>
</tr>
<tr class="option-description odd"><td colspan="3">
<p>Have recompiles in projects that use <code>incremental</code> and <code>watch</code> mode assume that changes within a file will only affect files directly depending on it.</p>

</tr></td>
<tr class='even' name='baseUrl'>
<td><code><a href='/tsconfig/#baseUrl'>--baseUrl</a></code></td>
  <td><code>string</code></td>
  <td>
</td>
</tr>
<tr class="option-description even"><td colspan="3">
<p>Specify the base directory to resolve non-relative module names.</p>

</tr></td>
<tr class='odd' name='charset'>
<td><code><a href='/tsconfig/#charset'>--charset</a></code></td>
  <td><code>string</code></td>
  <td><p>utf8</p>
</td>
</tr>
<tr class="option-description odd"><td colspan="3">
<p>No longer supported. In early versions, manually set the text encoding for reading files.</p>

</tr></td>
<tr class='even' name='checkJs'>
<td><code><a href='/tsconfig/#checkJs'>--checkJs</a></code></td>
  <td><code>boolean</code></td>
  <td><p>false</p>
</td>
</tr>
<tr class="option-description even"><td colspan="3">
<p>Enable error reporting in type-checked JavaScript files.</p>

</tr></td>
<tr class='odd' name='composite'>
<td><code><a href='/tsconfig/#composite'>--composite</a></code></td>
  <td><code>boolean</code></td>
  <td><p>false</p>
</td>
</tr>
<tr class="option-description odd"><td colspan="3">
<p>Enable constraints that allow a TypeScript project to be used with project references.</p>

</tr></td>
<tr class='even' name='declaration'>
<td><code><a href='/tsconfig/#declaration'>--declaration</a></code></td>
  <td><code>boolean</code></td>
  <td><p><code>false</code>, unless <code>composite</code> is set</p>
</td>
</tr>
<tr class="option-description even"><td colspan="3">
<p>Generate .d.ts files from TypeScript and JavaScript files in your project.</p>

</tr></td>
<tr class='odd' name='declarationDir'>
<td><code><a href='/tsconfig/#declarationDir'>--declarationDir</a></code></td>
  <td><code>string</code></td>
  <td><p> n/a</p>
</td>
</tr>
<tr class="option-description odd"><td colspan="3">
<p>Specify the output directory for generated declaration files.</p>

</tr></td>
<tr class='even' name='declarationMap'>
<td><code><a href='/tsconfig/#declarationMap'>--declarationMap</a></code></td>
  <td><code>boolean</code></td>
  <td><p>false</p>
</td>
</tr>
<tr class="option-description even"><td colspan="3">
<p>Create sourcemaps for d.ts files.</p>

</tr></td>
<tr class='odd' name='diagnostics'>
<td><code><a href='/tsconfig/#diagnostics'>--diagnostics</a></code></td>
  <td><code>boolean</code></td>
  <td><p>false</p>
</td>
</tr>
<tr class="option-description odd"><td colspan="3">
<p>Output compiler performance information after building.</p>

</tr></td>
<tr class='even' name='disableReferencedProjectLoad'>
<td><code><a href='/tsconfig/#disableReferencedProjectLoad'>--disableReferencedProjectLoad</a></code></td>
  <td><code>boolean</code></td>
  <td>
</td>
</tr>
<tr class="option-description even"><td colspan="3">
<p>Reduce the number of projects loaded automatically by TypeScript.</p>

</tr></td>
<tr class='odd' name='disableSizeLimit'>
<td><code><a href='/tsconfig/#disableSizeLimit'>--disableSizeLimit</a></code></td>
  <td><code>boolean</code></td>
  <td><p>false</p>
</td>
</tr>
<tr class="option-description odd"><td colspan="3">
<p>Remove the 20mb cap on total source code size for JavaScript files in the TypeScript language server.</p>

</tr></td>
<tr class='even' name='disableSolutionSearching'>
<td><code><a href='/tsconfig/#disableSolutionSearching'>--disableSolutionSearching</a></code></td>
  <td><code>boolean</code></td>
  <td>
</td>
</tr>
<tr class="option-description even"><td colspan="3">
<p>Opt a project out of multi-project reference checking when editing.</p>

</tr></td>
<tr class='odd' name='disableSourceOfProjectReferenceRedirect'>
<td><code><a href='/tsconfig/#disableSourceOfProjectReferenceRedirect'>--disableSourceOfProjectReferenceRedirect</a></code></td>
  <td><code>boolean</code></td>
  <td>
</td>
</tr>
<tr class="option-description odd"><td colspan="3">
<p>Disable preferring source files instead of declaration files when referencing composite projects</p>

</tr></td>
<tr class='even' name='downlevelIteration'>
<td><code><a href='/tsconfig/#downlevelIteration'>--downlevelIteration</a></code></td>
  <td><code>boolean</code></td>
  <td><p>false</p>
</td>
</tr>
<tr class="option-description even"><td colspan="3">
<p>Emit more compliant, but verbose and less performant JavaScript for iteration.</p>

</tr></td>
<tr class='odd' name='emitBOM'>
<td><code><a href='/tsconfig/#emitBOM'>--emitBOM</a></code></td>
  <td><code>boolean</code></td>
  <td><p>false</p>
</td>
</tr>
<tr class="option-description odd"><td colspan="3">
<p>Emit a UTF-8 Byte Order Mark (BOM) in the beginning of output files.</p>

</tr></td>
<tr class='even' name='emitDeclarationOnly'>
<td><code><a href='/tsconfig/#emitDeclarationOnly'>--emitDeclarationOnly</a></code></td>
  <td><code>boolean</code></td>
  <td><p>false</p>
</td>
</tr>
<tr class="option-description even"><td colspan="3">
<p>Only output d.ts files and not JavaScript files.</p>

</tr></td>
<tr class='odd' name='emitDecoratorMetadata'>
<td><code><a href='/tsconfig/#emitDecoratorMetadata'>--emitDecoratorMetadata</a></code></td>
  <td><code>boolean</code></td>
  <td>
</td>
</tr>
<tr class="option-description odd"><td colspan="3">
<p>Emit design-type metadata for decorated declarations in source files.</p>

</tr></td>
<tr class='even' name='esModuleInterop'>
<td><code><a href='/tsconfig/#esModuleInterop'>--esModuleInterop</a></code></td>
  <td><code>boolean</code></td>
  <td><p>false</p>
</td>
</tr>
<tr class="option-description even"><td colspan="3">
<p>Emit additional JavaScript to ease support for importing CommonJS modules. This enables <code>allowSyntheticDefaultImports</code> for type compatibility.</p>

</tr></td>
<tr class='odd' name='exactOptionalPropertyTypes'>
<td><code><a href='/tsconfig/#exactOptionalPropertyTypes'>--exactOptionalPropertyTypes</a></code></td>
  <td><code>boolean</code></td>
  <td>
</td>
</tr>
<tr class="option-description odd"><td colspan="3">
<p>Differentiate between undefined and not present when type checking</p>

</tr></td>
<tr class='even' name='experimentalDecorators'>
<td><code><a href='/tsconfig/#experimentalDecorators'>--experimentalDecorators</a></code></td>
  <td><code>boolean</code></td>
  <td>
</td>
</tr>
<tr class="option-description even"><td colspan="3">
<p>Enable experimental support for TC39 stage 2 draft decorators.</p>

</tr></td>
<tr class='odd' name='explainFiles'>
<td><code><a href='/tsconfig/#explainFiles'>--explainFiles</a></code></td>
  <td><code>boolean</code></td>
  <td>
</td>
</tr>
<tr class="option-description odd"><td colspan="3">
<p>Print files read during the compilation including why it was included.</p>

</tr></td>
<tr class='even' name='extendedDiagnostics'>
<td><code><a href='/tsconfig/#extendedDiagnostics'>--extendedDiagnostics</a></code></td>
  <td><code>boolean</code></td>
  <td><p>false</p>
</td>
</tr>
<tr class="option-description even"><td colspan="3">
<p>Output more detailed compiler performance information after building.</p>

</tr></td>
<tr class='odd' name='forceConsistentCasingInFileNames'>
<td><code><a href='/tsconfig/#forceConsistentCasingInFileNames'>--forceConsistentCasingInFileNames</a></code></td>
  <td><code>boolean</code></td>
  <td><p>false</p>
</td>
</tr>
<tr class="option-description odd"><td colspan="3">
<p>Ensure that casing is correct in imports.</p>

</tr></td>
<tr class='even' name='generateCpuProfile'>
<td><code><a href='/tsconfig/#generateCpuProfile'>--generateCpuProfile</a></code></td>
  <td><code>string</code></td>
  <td><p> profile.cpuprofile</p>
</td>
</tr>
<tr class="option-description even"><td colspan="3">
<p>Emit a v8 CPU profile of the compiler run for debugging.</p>

</tr></td>
<tr class='odd' name='importHelpers'>
<td><code><a href='/tsconfig/#importHelpers'>--importHelpers</a></code></td>
  <td><code>boolean</code></td>
  <td><p>false</p>
</td>
</tr>
<tr class="option-description odd"><td colspan="3">
<p>Allow importing helper functions from tslib once per project, instead of including them per-file.</p>

</tr></td>
<tr class='even' name='importsNotUsedAsValues'>
<td><code><a href='/tsconfig/#importsNotUsedAsValues'>--importsNotUsedAsValues</a></code></td>
  <td><code><code>remove</code>, <code>preserve</code>, or <code>error</code></code></td>
  <td>
</td>
</tr>
<tr class="option-description even"><td colspan="3">
<p>Specify emit/checking behavior for imports that are only used for types.</p>

</tr></td>
<tr class='odd' name='incremental'>
<td><code><a href='/tsconfig/#incremental'>--incremental</a></code></td>
  <td><code>boolean</code></td>
  <td><p><code>true</code> if <code>composite</code>, <code>false</code> otherwise</p>
</td>
</tr>
<tr class="option-description odd"><td colspan="3">
<p>Save .tsbuildinfo files to allow for incremental compilation of projects.</p>

</tr></td>
<tr class='even' name='inlineSourceMap'>
<td><code><a href='/tsconfig/#inlineSourceMap'>--inlineSourceMap</a></code></td>
  <td><code>boolean</code></td>
  <td><p>false</p>
</td>
</tr>
<tr class="option-description even"><td colspan="3">
<p>Include sourcemap files inside the emitted JavaScript.</p>

</tr></td>
<tr class='odd' name='inlineSources'>
<td><code><a href='/tsconfig/#inlineSources'>--inlineSources</a></code></td>
  <td><code>boolean</code></td>
  <td><p>false</p>
</td>
</tr>
<tr class="option-description odd"><td colspan="3">
<p>Include source code in the sourcemaps inside the emitted JavaScript.</p>

</tr></td>
<tr class='even' name='isolatedModules'>
<td><code><a href='/tsconfig/#isolatedModules'>--isolatedModules</a></code></td>
  <td><code>boolean</code></td>
  <td><p>false</p>
</td>
</tr>
<tr class="option-description even"><td colspan="3">
<p>Ensure that each file can be safely transpiled without relying on other imports.</p>

</tr></td>
<tr class='odd' name='jsx'>
<td><code><a href='/tsconfig/#jsx'>--jsx</a></code></td>
  <td><code><code>`react`</code>, <code>`react-jsx`</code>, <code>`react-jsxdev`</code>, <code>`react-native`</code>, or <code>`preserve`</code></code></td>
  <td><p>undefined</p>
</td>
</tr>
<tr class="option-description odd"><td colspan="3">
<p>Specify what JSX code is generated.</p>

</tr></td>
<tr class='even' name='jsxFactory'>
<td><code><a href='/tsconfig/#jsxFactory'>--jsxFactory</a></code></td>
  <td><code>string</code></td>
  <td><p><code>React.createElement</code></p>
</td>
</tr>
<tr class="option-description even"><td colspan="3">
<p>Specify the JSX factory function used when targeting React JSX emit, e.g. 'React.createElement' or 'h'</p>

</tr></td>
<tr class='odd' name='jsxFragmentFactory'>
<td><code><a href='/tsconfig/#jsxFragmentFactory'>--jsxFragmentFactory</a></code></td>
  <td><code>string</code></td>
  <td>
</td>
</tr>
<tr class="option-description odd"><td colspan="3">
<p>Specify the JSX Fragment reference used for fragments when targeting React JSX emit e.g. 'React.Fragment' or 'Fragment'.</p>

</tr></td>
<tr class='even' name='jsxImportSource'>
<td><code><a href='/tsconfig/#jsxImportSource'>--jsxImportSource</a></code></td>
  <td><code>string</code></td>
  <td><p>react</p>
</td>
</tr>
<tr class="option-description even"><td colspan="3">
<p>Specify module specifier used to import the JSX factory functions when using <code>jsx: react-jsx*</code>.`</p>

</tr></td>
<tr class='odd' name='keyofStringsOnly'>
<td><code><a href='/tsconfig/#keyofStringsOnly'>--keyofStringsOnly</a></code></td>
  <td><code>boolean</code></td>
  <td><p>false</p>
</td>
</tr>
<tr class="option-description odd"><td colspan="3">
<p>Make keyof only return strings instead of string, numbers or symbols. Legacy option.</p>

</tr></td>
<tr class='even' name='lib'>
<td><code><a href='/tsconfig/#lib'>--lib</a></code></td>
  <td><code>list</code></td>
  <td>
</td>
</tr>
<tr class="option-description even"><td colspan="3">
<p>Specify a set of bundled library declaration files that describe the target runtime environment.</p>

</tr></td>
<tr class='odd' name='listEmittedFiles'>
<td><code><a href='/tsconfig/#listEmittedFiles'>--listEmittedFiles</a></code></td>
  <td><code>boolean</code></td>
  <td><p>false</p>
</td>
</tr>
<tr class="option-description odd"><td colspan="3">
<p>Print the names of emitted files after a compilation.</p>

</tr></td>
<tr class='even' name='listFiles'>
<td><code><a href='/tsconfig/#listFiles'>--listFiles</a></code></td>
  <td><code>boolean</code></td>
  <td><p>false</p>
</td>
</tr>
<tr class="option-description even"><td colspan="3">
<p>Print all of the files read during the compilation.</p>

</tr></td>
<tr class='odd' name='mapRoot'>
<td><code><a href='/tsconfig/#mapRoot'>--mapRoot</a></code></td>
  <td><code>string</code></td>
  <td>
</td>
</tr>
<tr class="option-description odd"><td colspan="3">
<p>Specify the location where debugger should locate map files instead of generated locations.</p>

</tr></td>
<tr class='even' name='maxNodeModuleJsDepth'>
<td><code><a href='/tsconfig/#maxNodeModuleJsDepth'>--maxNodeModuleJsDepth</a></code></td>
  <td><code>number</code></td>
  <td><p>0</p>
</td>
</tr>
<tr class="option-description even"><td colspan="3">
<p>Specify the maximum folder depth used for checking JavaScript files from <code>node_modules</code>. Only applicable with <code>allowJs</code>.</p>

</tr></td>
<tr class='odd' name='module'>
<td><code><a href='/tsconfig/#module'>--module</a></code></td>
  <td><code><code>`CommonJS` (default if `target` is `ES3` or `ES5`)</code>, <code></code>, <code>`ES6`</code>, <code>`ES2015`</code>, <code>`ES2020`</code>, <code></code>, <code>`None`</code>, <code>`UMD`</code>, <code>`AMD`</code>, <code>`System`</code>, or <code>`ESNext`</code></code></td>
  <td>
</td>
</tr>
<tr class="option-description odd"><td colspan="3">
<p>Specify what module code is generated.</p>

</tr></td>
<tr class='even' name='moduleResolution'>
<td><code><a href='/tsconfig/#moduleResolution'>--moduleResolution</a></code></td>
  <td><code></code></td>
  <td><p>module === <code>AMD</code> or <code>UMD</code> or <code>System</code> or <code>ES6</code>, then <code>Classic</code><br/><br/>Otherwise <code>Node</code></p>
</td>
</tr>
<tr class="option-description even"><td colspan="3">
<p>Specify how TypeScript looks up a file from a given module specifier.</p>

</tr></td>
<tr class='odd' name='newLine'>
<td><code><a href='/tsconfig/#newLine'>--newLine</a></code></td>
  <td><code></code></td>
  <td><p>Platform specific</p>
</td>
</tr>
<tr class="option-description odd"><td colspan="3">
<p>Set the newline character for emitting files.</p>

</tr></td>
<tr class='even' name='noEmit'>
<td><code><a href='/tsconfig/#noEmit'>--noEmit</a></code></td>
  <td><code>boolean</code></td>
  <td><p>false</p>
</td>
</tr>
<tr class="option-description even"><td colspan="3">
<p>Disable emitting file from a compilation.</p>

</tr></td>
<tr class='odd' name='noEmitHelpers'>
<td><code><a href='/tsconfig/#noEmitHelpers'>--noEmitHelpers</a></code></td>
  <td><code>boolean</code></td>
  <td><p>false</p>
</td>
</tr>
<tr class="option-description odd"><td colspan="3">
<p>Disable generating custom helper functions like <code>__extends</code> in compiled output.</p>

</tr></td>
<tr class='even' name='noEmitOnError'>
<td><code><a href='/tsconfig/#noEmitOnError'>--noEmitOnError</a></code></td>
  <td><code>boolean</code></td>
  <td><p>false</p>
</td>
</tr>
<tr class="option-description even"><td colspan="3">
<p>Disable emitting files if any type checking errors are reported.</p>

</tr></td>
<tr class='odd' name='noErrorTruncation'>
<td><code><a href='/tsconfig/#noErrorTruncation'>--noErrorTruncation</a></code></td>
  <td><code>boolean</code></td>
  <td><p>false</p>
</td>
</tr>
<tr class="option-description odd"><td colspan="3">
<p>Disable truncating types in error messages.</p>

</tr></td>
<tr class='even' name='noFallthroughCasesInSwitch'>
<td><code><a href='/tsconfig/#noFallthroughCasesInSwitch'>--noFallthroughCasesInSwitch</a></code></td>
  <td><code>boolean</code></td>
  <td><p>false</p>
</td>
</tr>
<tr class="option-description even"><td colspan="3">
<p>Enable error reporting for fallthrough cases in switch statements.</p>

</tr></td>
<tr class='odd' name='noImplicitAny'>
<td><code><a href='/tsconfig/#noImplicitAny'>--noImplicitAny</a></code></td>
  <td><code>boolean</code></td>
  <td><p><code>false</code>, unless <code>strict</code> is set</p>
</td>
</tr>
<tr class="option-description odd"><td colspan="3">
<p>Enable error reporting for expressions and declarations with an implied <code>any</code> type..</p>

</tr></td>
<tr class='even' name='noImplicitOverride'>
<td><code><a href='/tsconfig/#noImplicitOverride'>--noImplicitOverride</a></code></td>
  <td><code>boolean</code></td>
  <td>
</td>
</tr>
<tr class="option-description even"><td colspan="3">
<p>Ensure overriding members in derived classes are marked with an override modifier.</p>

</tr></td>
<tr class='odd' name='noImplicitReturns'>
<td><code><a href='/tsconfig/#noImplicitReturns'>--noImplicitReturns</a></code></td>
  <td><code>boolean</code></td>
  <td><p>false</p>
</td>
</tr>
<tr class="option-description odd"><td colspan="3">
<p>Enable error reporting for codepaths that do not explicitly return in a function.</p>

</tr></td>
<tr class='even' name='noImplicitThis'>
<td><code><a href='/tsconfig/#noImplicitThis'>--noImplicitThis</a></code></td>
  <td><code>boolean</code></td>
  <td><p><code>false</code>, unless <code>strict</code> is set</p>
</td>
</tr>
<tr class="option-description even"><td colspan="3">
<p>Enable error reporting when <code>this</code> is given the type <code>any</code>.</p>

</tr></td>
<tr class='odd' name='noImplicitUseStrict'>
<td><code><a href='/tsconfig/#noImplicitUseStrict'>--noImplicitUseStrict</a></code></td>
  <td><code>boolean</code></td>
  <td><p>false</p>
</td>
</tr>
<tr class="option-description odd"><td colspan="3">
<p>Disable adding 'use strict' directives in emitted JavaScript files.</p>

</tr></td>
<tr class='even' name='noLib'>
<td><code><a href='/tsconfig/#noLib'>--noLib</a></code></td>
  <td><code>boolean</code></td>
  <td><p>false</p>
</td>
</tr>
<tr class="option-description even"><td colspan="3">
<p>Disable including any library files, including the default lib.d.ts.</p>

</tr></td>
<tr class='odd' name='noPropertyAccessFromIndexSignature'>
<td><code><a href='/tsconfig/#noPropertyAccessFromIndexSignature'>--noPropertyAccessFromIndexSignature</a></code></td>
  <td><code>boolean</code></td>
  <td><p>false</p>
</td>
</tr>
<tr class="option-description odd"><td colspan="3">
<p>Enforces using indexed accessors for keys declared using an indexed type</p>

</tr></td>
<tr class='even' name='noResolve'>
<td><code><a href='/tsconfig/#noResolve'>--noResolve</a></code></td>
  <td><code>boolean</code></td>
  <td><p>false</p>
</td>
</tr>
<tr class="option-description even"><td colspan="3">
<p>Disallow <code>import</code>s, <code>require</code>s or <code>&#x3C;reference></code>s from expanding the number of files TypeScript should add to a project.</p>

</tr></td>
<tr class='odd' name='noStrictGenericChecks'>
<td><code><a href='/tsconfig/#noStrictGenericChecks'>--noStrictGenericChecks</a></code></td>
  <td><code>boolean</code></td>
  <td><p>false</p>
</td>
</tr>
<tr class="option-description odd"><td colspan="3">
<p>Disable strict checking of generic signatures in function types.</p>

</tr></td>
<tr class='even' name='noUncheckedIndexedAccess'>
<td><code><a href='/tsconfig/#noUncheckedIndexedAccess'>--noUncheckedIndexedAccess</a></code></td>
  <td><code>boolean</code></td>
  <td>
</td>
</tr>
<tr class="option-description even"><td colspan="3">
<p>Add <code>undefined</code> to a type when accessed using an index.</p>

</tr></td>
<tr class='odd' name='noUnusedLocals'>
<td><code><a href='/tsconfig/#noUnusedLocals'>--noUnusedLocals</a></code></td>
  <td><code>boolean</code></td>
  <td><p>false</p>
</td>
</tr>
<tr class="option-description odd"><td colspan="3">
<p>Enable error reporting when a local variables aren't read.</p>

</tr></td>
<tr class='even' name='noUnusedParameters'>
<td><code><a href='/tsconfig/#noUnusedParameters'>--noUnusedParameters</a></code></td>
  <td><code>boolean</code></td>
  <td><p>false</p>
</td>
</tr>
<tr class="option-description even"><td colspan="3">
<p>Raise an error when a function parameter isn't read</p>

</tr></td>
<tr class='odd' name='out'>
<td><code><a href='/tsconfig/#out'>--out</a></code></td>
  <td><code>string</code></td>
  <td><p>n/a</p>
</td>
</tr>
<tr class="option-description odd"><td colspan="3">
<p>Deprecated setting. Use <code>outFile</code> instead.</p>

</tr></td>
<tr class='even' name='outDir'>
<td><code><a href='/tsconfig/#outDir'>--outDir</a></code></td>
  <td><code>string</code></td>
  <td><p>n/a</p>
</td>
</tr>
<tr class="option-description even"><td colspan="3">
<p>Specify an output folder for all emitted files.</p>

</tr></td>
<tr class='odd' name='outFile'>
<td><code><a href='/tsconfig/#outFile'>--outFile</a></code></td>
  <td><code>string</code></td>
  <td><p>n/a</p>
</td>
</tr>
<tr class="option-description odd"><td colspan="3">
<p>Specify a file that bundles all outputs into one JavaScript file. If <code>declaration</code> is true, also designates a file that bundles all .d.ts output.</p>

</tr></td>
<tr class='even' name='paths'>
<td><code><a href='/tsconfig/#paths'>--paths</a></code></td>
  <td><code>object</code></td>
  <td>
</td>
</tr>
<tr class="option-description even"><td colspan="3">
<p>Specify a set of entries that re-map imports to additional lookup locations.</p>

</tr></td>
<tr class='odd' name='plugins'>
<td><code><a href='/tsconfig/#plugins'>--plugins</a></code></td>
  <td><code>list</code></td>
  <td>
</td>
</tr>
<tr class="option-description odd"><td colspan="3">
<p>Specify a list of language service plugins to include.</p>

</tr></td>
<tr class='even' name='preserveConstEnums'>
<td><code><a href='/tsconfig/#preserveConstEnums'>--preserveConstEnums</a></code></td>
  <td><code>boolean</code></td>
  <td><p>false</p>
</td>
</tr>
<tr class="option-description even"><td colspan="3">
<p>Disable erasing <code>const enum</code> declarations in generated code.</p>

</tr></td>
<tr class='odd' name='preserveSymlinks'>
<td><code><a href='/tsconfig/#preserveSymlinks'>--preserveSymlinks</a></code></td>
  <td><code>boolean</code></td>
  <td><p>false</p>
</td>
</tr>
<tr class="option-description odd"><td colspan="3">
<p>Disable resolving symlinks to their realpath. This correlates to the same flag in node.</p>

</tr></td>
<tr class='even' name='preserveWatchOutput'>
<td><code><a href='/tsconfig/#preserveWatchOutput'>--preserveWatchOutput</a></code></td>
  <td><code>boolean</code></td>
  <td><p>false</p>
</td>
</tr>
<tr class="option-description even"><td colspan="3">
<p>Disable wiping the console in watch mode</p>

</tr></td>
<tr class='odd' name='pretty'>
<td><code><a href='/tsconfig/#pretty'>--pretty</a></code></td>
  <td><code>boolean</code></td>
  <td><p>true</p>
</td>
</tr>
<tr class="option-description odd"><td colspan="3">
<p>Enable color and formatting in output to make compiler errors easier to read</p>

</tr></td>
<tr class='even' name='reactNamespace'>
<td><code><a href='/tsconfig/#reactNamespace'>--reactNamespace</a></code></td>
  <td><code>string</code></td>
  <td><p>"React"</p>
</td>
</tr>
<tr class="option-description even"><td colspan="3">
<p>Specify the object invoked for <code>createElement</code>. This only applies when targeting <code>react</code> JSX emit.</p>

</tr></td>
<tr class='odd' name='removeComments'>
<td><code><a href='/tsconfig/#removeComments'>--removeComments</a></code></td>
  <td><code>boolean</code></td>
  <td><p>false</p>
</td>
</tr>
<tr class="option-description odd"><td colspan="3">
<p>Disable emitting comments.</p>

</tr></td>
<tr class='even' name='resolveJsonModule'>
<td><code><a href='/tsconfig/#resolveJsonModule'>--resolveJsonModule</a></code></td>
  <td><code>boolean</code></td>
  <td><p>false</p>
</td>
</tr>
<tr class="option-description even"><td colspan="3">
<p>Enable importing .json files</p>

</tr></td>
<tr class='odd' name='rootDir'>
<td><code><a href='/tsconfig/#rootDir'>--rootDir</a></code></td>
  <td><code>string</code></td>
  <td><p>Computed from the list of input files</p>
</td>
</tr>
<tr class="option-description odd"><td colspan="3">
<p>Specify the root folder within your source files.</p>

</tr></td>
<tr class='even' name='rootDirs'>
<td><code><a href='/tsconfig/#rootDirs'>--rootDirs</a></code></td>
  <td><code>list</code></td>
  <td>
</td>
</tr>
<tr class="option-description even"><td colspan="3">
<p>Allow multiple folders to be treated as one when resolving modules.</p>

</tr></td>
<tr class='odd' name='skipDefaultLibCheck'>
<td><code><a href='/tsconfig/#skipDefaultLibCheck'>--skipDefaultLibCheck</a></code></td>
  <td><code>boolean</code></td>
  <td><p>false</p>
</td>
</tr>
<tr class="option-description odd"><td colspan="3">
<p>Skip type checking .d.ts files that are included with TypeScript.</p>

</tr></td>
<tr class='even' name='skipLibCheck'>
<td><code><a href='/tsconfig/#skipLibCheck'>--skipLibCheck</a></code></td>
  <td><code>boolean</code></td>
  <td><p>false</p>
</td>
</tr>
<tr class="option-description even"><td colspan="3">
<p>Skip type checking all .d.ts files.</p>

</tr></td>
<tr class='odd' name='sourceMap'>
<td><code><a href='/tsconfig/#sourceMap'>--sourceMap</a></code></td>
  <td><code>boolean</code></td>
  <td><p>false</p>
</td>
</tr>
<tr class="option-description odd"><td colspan="3">
<p>Create source map files for emitted JavaScript files.</p>

</tr></td>
<tr class='even' name='sourceRoot'>
<td><code><a href='/tsconfig/#sourceRoot'>--sourceRoot</a></code></td>
  <td><code>string</code></td>
  <td>
</td>
</tr>
<tr class="option-description even"><td colspan="3">
<p>Specify the root path for debuggers to find the reference source code.</p>

</tr></td>
<tr class='odd' name='strict'>
<td><code><a href='/tsconfig/#strict'>--strict</a></code></td>
  <td><code>boolean</code></td>
  <td><p>false</p>
</td>
</tr>
<tr class="option-description odd"><td colspan="3">
<p>Enable all strict type checking options.</p>

</tr></td>
<tr class='even' name='strictBindCallApply'>
<td><code><a href='/tsconfig/#strictBindCallApply'>--strictBindCallApply</a></code></td>
  <td><code>boolean</code></td>
  <td><p><code>false</code>, unless <code>strict</code> is set</p>
</td>
</tr>
<tr class="option-description even"><td colspan="3">
<p>Check that the arguments for <code>bind</code>, <code>call</code>, and <code>apply</code> methods match the original function.</p>

</tr></td>
<tr class='odd' name='strictFunctionTypes'>
<td><code><a href='/tsconfig/#strictFunctionTypes'>--strictFunctionTypes</a></code></td>
  <td><code>boolean</code></td>
  <td><p><code>false</code>, unless <code>strict</code> is set</p>
</td>
</tr>
<tr class="option-description odd"><td colspan="3">
<p>When assigning functions, check to ensure parameters and the return values are subtype-compatible.</p>

</tr></td>
<tr class='even' name='strictNullChecks'>
<td><code><a href='/tsconfig/#strictNullChecks'>--strictNullChecks</a></code></td>
  <td><code>boolean</code></td>
  <td><p><code>false</code>, unless <code>strict</code> is set</p>
</td>
</tr>
<tr class="option-description even"><td colspan="3">
<p>When type checking, take into account <code>null</code> and <code>undefined</code>.</p>

</tr></td>
<tr class='odd' name='strictPropertyInitialization'>
<td><code><a href='/tsconfig/#strictPropertyInitialization'>--strictPropertyInitialization</a></code></td>
  <td><code>boolean</code></td>
  <td><p><code>false</code>, unless <code>strict</code> is set</p>
</td>
</tr>
<tr class="option-description odd"><td colspan="3">
<p>Check for class properties that are declared but not set in the constructor.</p>

</tr></td>
<tr class='even' name='stripInternal'>
<td><code><a href='/tsconfig/#stripInternal'>--stripInternal</a></code></td>
  <td><code>boolean</code></td>
  <td>
</td>
</tr>
<tr class="option-description even"><td colspan="3">
<p>Disable emitting declarations that have <code>@internal</code> in their JSDoc comments.</p>

</tr></td>
<tr class='odd' name='suppressExcessPropertyErrors'>
<td><code><a href='/tsconfig/#suppressExcessPropertyErrors'>--suppressExcessPropertyErrors</a></code></td>
  <td><code>boolean</code></td>
  <td><p>false</p>
</td>
</tr>
<tr class="option-description odd"><td colspan="3">
<p>Disable reporting of excess property errors during the creation of object literals.</p>

</tr></td>
<tr class='even' name='suppressImplicitAnyIndexErrors'>
<td><code><a href='/tsconfig/#suppressImplicitAnyIndexErrors'>--suppressImplicitAnyIndexErrors</a></code></td>
  <td><code>boolean</code></td>
  <td><p>false</p>
</td>
</tr>
<tr class="option-description even"><td colspan="3">
<p>Suppress <code>noImplicitAny</code> errors when indexing objects that lack index signatures.</p>

</tr></td>
<tr class='odd' name='target'>
<td><code><a href='/tsconfig/#target'>--target</a></code></td>
  <td><code><code>`ES3` (default)</code>, <code>`ES5`</code>, <code>`ES6`/`ES2015` (synonymous)</code>, <code>`ES7`/`ES2016`</code>, <code>`ES2017`</code>, <code>`ES2018`</code>, <code>`ES2019`</code>, <code>`ES2020`</code>, or <code>`ESNext`</code></code></td>
  <td><p>ES3</p>
</td>
</tr>
<tr class="option-description odd"><td colspan="3">
<p>Set the JavaScript language version for emitted JavaScript and include compatible library declarations.</p>

</tr></td>
<tr class='even' name='traceResolution'>
<td><code><a href='/tsconfig/#traceResolution'>--traceResolution</a></code></td>
  <td><code>boolean</code></td>
  <td><p>false</p>
</td>
</tr>
<tr class="option-description even"><td colspan="3">
<p>Log paths used during the <code>moduleResolution</code> process.</p>

</tr></td>
<tr class='odd' name='tsBuildInfoFile'>
<td><code><a href='/tsconfig/#tsBuildInfoFile'>--tsBuildInfoFile</a></code></td>
  <td><code>string</code></td>
  <td><p>.tsbuildinfo</p>
</td>
</tr>
<tr class="option-description odd"><td colspan="3">
<p>Specify the folder for .tsbuildinfo incremental compilation files.</p>

</tr></td>
<tr class='even' name='typeRoots'>
<td><code><a href='/tsconfig/#typeRoots'>--typeRoots</a></code></td>
  <td><code>list</code></td>
  <td>
</td>
</tr>
<tr class="option-description even"><td colspan="3">
<p>Specify multiple folders that act like <code>./node_modules/@types</code>.</p>

</tr></td>
<tr class='odd' name='types'>
<td><code><a href='/tsconfig/#types'>--types</a></code></td>
  <td><code>list</code></td>
  <td>
</td>
</tr>
<tr class="option-description odd"><td colspan="3">
<p>Specify type package names to be included without being referenced in a source file.</p>

</tr></td>
<tr class='even' name='useDefineForClassFields'>
<td><code><a href='/tsconfig/#useDefineForClassFields'>--useDefineForClassFields</a></code></td>
  <td><code>boolean</code></td>
  <td><p><code>true</code> for ES2022 and above, including ESNext.</p>
</td>
</tr>
<tr class="option-description even"><td colspan="3">
<p>Emit ECMAScript-standard-compliant class fields.</p>

</tr></td>
<tr class='odd' name='useUnknownInCatchVariables'>
<td><code><a href='/tsconfig/#useUnknownInCatchVariables'>--useUnknownInCatchVariables</a></code></td>
  <td><code>boolean</code></td>
  <td><p><code>false</code>, unless <code>strict</code> is set</p>
</td>
</tr>
<tr class="option-description odd"><td colspan="3">
<p>Default catch clause variables as <code>unknown</code> instead of <code>any</code>.</p>

</tr></td>
</tbody></table>
<!-- End of replacement  -->

## Related

- Every option is fully explained in the [TSConfig Reference](/tsconfig).
- Learn how to use a [`tsconfig.json`](/docs/handbook/tsconfig-json.html) files.
- Learn how to work in an [MSBuild project](/docs/handbook/compiler-options-in-msbuild.html).<|MERGE_RESOLUTION|>--- conflicted
+++ resolved
@@ -35,20 +35,6 @@
 
 **If you're looking for more information about the compiler options in a tsconfig, check out the [TSConfig Reference](/tsconfig)**
 
-<<<<<<< HEAD
-<!-- Start of replacement  -->
-<h3>CLI Commands</h3>
-
-<table class='cli-option' width="100%">
-  <thead>
-  <tr>
-    <th>Flag</th>
-    <th>Type</th>
-  </tr>
-</thead>
-<tbody>
-
-=======
 <!-- Start of replacement  --><h3>CLI Commands</h3>
 <table class="cli-option" width="100%">
       <thead>
@@ -58,7 +44,6 @@
       </tr>
     </thead>
     <tbody>
->>>>>>> 14ada313
 <tr class='odd' name='all'>
 <td><code>--all</code></td>
   <td><code>boolean</code></td>
@@ -133,19 +118,6 @@
 </tr></td>
 </tbody></table>
 <h3>Build Options</h3>
-<<<<<<< HEAD
-
-<table class='cli-option' width="100%">
-  <thead>
-  <tr>
-    <th>Flag</th>
-    <th>Type</th>
-
-  </tr>
-</thead>
-<tbody>
-
-=======
 <table class="cli-option" width="100%">
       <thead>
       <tr>
@@ -154,7 +126,6 @@
       </tr>
     </thead>
     <tbody>
->>>>>>> 14ada313
 <tr class='odd' name='build'>
 <td><code>--build</code></td>
   <td><code>boolean</code></td>
@@ -197,19 +168,6 @@
 </tr></td>
 </tbody></table>
 <h3>Watch Options</h3>
-<<<<<<< HEAD
-
-<table class='cli-option' width="100%">
-  <thead>
-  <tr>
-    <th>Flag</th>
-    <th>Type</th>
-
-  </tr>
-</thead>
-<tbody>
-
-=======
 <table class="cli-option" width="100%">
       <thead>
       <tr>
@@ -218,7 +176,6 @@
       </tr>
     </thead>
     <tbody>
->>>>>>> 14ada313
 <tr class='odd' name='excludeDirectories'>
 <td><code><a href='/tsconfig/#excludeDirectories'>--excludeDirectories</a></code></td>
   <td><code>list</code></td>
@@ -277,20 +234,6 @@
 </tr></td>
 </tbody></table>
 <h3>Compiler Flags</h3>
-<<<<<<< HEAD
-
-<table class='cli-option' width="100%">
-  <thead>
-  <tr>
-    <th>Flag</th>
-    <th>Type</th>
-   <th>Default</th>
-
-  </tr>
-</thead>
-<tbody>
-
-=======
 <table class="cli-option" width="100%">
       <thead>
       <tr>
@@ -300,7 +243,6 @@
       </tr>
     </thead>
     <tbody>
->>>>>>> 14ada313
 <tr class='odd' name='allowJs'>
 <td><code><a href='/tsconfig/#allowJs'>--allowJs</a></code></td>
   <td><code>boolean</code></td>
