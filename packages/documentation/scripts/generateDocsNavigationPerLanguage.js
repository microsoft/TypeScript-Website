// @ts-check
// prettier-ignore
const { readdirSync, statSync, existsSync, readFileSync, writeFileSync } = require("fs");
const { join } = require("path");
const { format } = require("prettier");
const { enRoot, getFilePaths } = require("./generateTypesForFilesInDocs");
const { read: readMarkdownFile } = require("gray-matter");

// This file is the definitive sidebar navigation source. It takes either:
//
// a  { file: 'path; }
// a  { href: "url" title: "Button title", oneliner: "some info" }
// or { title: "Button title", items: SubItems }
//
// For files we use the same language lookup system the rest of the site uses,
// to leave titles, hrefs etc to be done on the document itself

// The results are a generated TS function in put into the file:
// packages/typescriptlang-org/src/lib/documentationNavigation.ts
// where it's used in the website / epub / etc
//

/* 
  Run this after any changes to propagate:
     yarn workspace documentation create-handbook-nav
*/

/** @type {HandbookNavItem[]} */
// prettier-ignore
const handbookPages = [
  {
    title: "Get Started",
    summary: "Quick introductions based on your background or preference.",
    items: [
      { file: "get-started/TS for the New Programmer.md" },
      { file: "get-started/TS for JS Programmers.md" },
      { file: "get-started/TS for OOPers.md" },
      { file: "get-started/TS for Functional Programmers.md" },
      { file: "tutorials/TypeScript Tooling in 5 minutes.md" },
    ],
  },
  {
    title: "Handbook",
    summary: "A good first read for your daily TS work.",
    chronological: true,
    items: [
      { file: "handbook-v1/The Handbook.md" },
      { file: "handbook-v1/Basic Types.md" },
      { file: "handbook-v1/Interfaces.md" },
      { file: "handbook-v1/Functions.md" },
      { file: "handbook-v1/Literal Types.md" },
      { file: "handbook-v1/Unions and Intersections.md" },
      { file: "handbook-v1/Classes.md" },
      { file: "handbook-v1/Enums.md" },
      { file: "handbook-v1/Generics.md" },
    ],
  },
  {
    title: "Handbook Reference",
    summary: "Deep dive reference materials.",
    items: [
      { file: "reference/Advanced Types.md" },
      { file: "reference/Utility Types.md" },
      { file: "reference/Decorators.md" },
      { file: "reference/Declaration Merging.md" },
      { file: "reference/Iterators and Generators.md" },
      { file: "reference/JSX.md" },
      { file: "reference/Mixins.md" },
      { file: "reference/Modules.md" },
      { file: "reference/Module Resolution.md" },
      { file: "reference/Namespaces.md" },
      { file: "reference/Namespaces and Modules.md" },
      { file: "reference/Symbols.md" },
      { file: "reference/Triple-Slash Directives.md" },
      { file: "reference/Type Compatibility.md" },
      { file: "reference/Type Inference.md" },
      { file: "reference/Variable Declarations.md" },
    ],
  },
  {
    title: "Tutorials",
    summary: "Using TypeScript in several environments.",
    items: [
      { file: "tutorials/ASP.NET Core.md" },
      { file: "tutorials/Gulp.md" },
      { file: "tutorials/DOM Manipulation.md" },
      { file: "tutorials/Migrating from JavaScript.md" },
      { file: "tutorials/Babel with TypeScript.md" },
    ],
  },
  {
    title: "What's New",
    summary:
      "Find out how TypeScript has evolved and what's new in the releases.",
    items: [
      { file: "release-notes/Overview.md" },
      // This is auto-filled
    ],
  },
  {
    title: "Declaration Files",
    summary:
      "Learn how to write declaration files to describe existing JavaScript. Important for DefinitelyTyped contributions.",
    chronological: true,
    items: [
      { file: "declaration-files/Introduction.md" },
      { file: "declaration-files/By Example.md" },
      { file: "declaration-files/Library Structures.md" },
      {
        title: ".d.ts Templates",
        items: [
          { file: "declaration-files/templates/module.d.ts.md" },
          { file: "declaration-files/templates/module-plugin.d.ts.md" },
          { file: "declaration-files/templates/module-class.d.ts.md" },
          { file: "declaration-files/templates/module-function.d.ts.md" },
          { file: "declaration-files/templates/global.d.ts.md" },
          { file: "declaration-files/templates/global-modifying-module.d.ts.md" },
        ]
      },
      { file: "declaration-files/Do's and Don'ts.md" },
      { file: "declaration-files/Deep Dive.md" },
      { file: "declaration-files/Publishing.md" },
      { file: "declaration-files/Consumption.md" },
    ],
  },
  {
    title: "JavaScript",
    summary: "How to use TypeScript-powered JavaScript tooling.",
    chronological: true,
    items: [
      { file: "javascript/Intro to JS with TS.md", },
      { file: "javascript/Type Checking JavaScript Files.md" },
      { file: "javascript/JSDoc Reference.md" },
      { file: "javascript/Creating DTS files From JS.md" },
    ],
  },
  {
    title: "Project Configuration",
    summary: "Compiler configuration reference.",
    items: [
      { file: "project-config/tsconfig.json.md" },
      {
        href: "/tsconfig",
        title: "TSConfig Reference",
        oneliner: "The page covering every TSConfig option"
      },
      { file: "project-config/Compiler Options.md" },
      { file: "project-config/Project References.md" },
      { file: "project-config/Compiler Options in MSBuild.md" },
      { file: "project-config/Integrating with Build Tools.md" },
      { file: "project-config/Configuring Watch.md" },
      { file: "Nightly Builds.md" },
    ],
  },
  {
    title: "Handbook v2: Beta",
    summary: "The new handbook which is a work in progress.",
      chronological: true,
      beta: true,
    items: [
      { file: "handbook-v2/Basics.md" },
      { file: "handbook-v2/Classes.md" },
      { file: "handbook-v2/Everyday Types.md" },
      { file: "handbook-v2/Modules.md" },
      { file: "handbook-v2/More on Functions.md" },
      { file: "handbook-v2/Narrowing.md" },
      { file: "handbook-v2/Object Types.md" },
      { file: "handbook-v2/Type Declarations.md" },
      { file: "handbook-v2/Types from Extraction.md" },
      { file: "handbook-v2/Types from Transformation.md" },
      { file: "handbook-v2/Understanding Errors.md" },
    ],
  },
]
fillReleaseInfo();

const copyPath = join(__dirname, "..", "copy");
const langs = readdirSync(copyPath).filter((f) =>
  statSync(join(copyPath, f)).isDirectory()
);

/** @type { Record<string, Map<string, import("gray-matter").GrayMatterFile<string>>> }>} */
const langInfo = {};

// Fill up a series of sets of language Maps which have the markdown info available in
for (const lang of langs) {
  const langMap = new Map();
  langInfo[lang] = langMap;

  const allEnPages = getFilePaths(enRoot);
  for (const page of allEnPages) {
    const relativeToLangPath = page.replace(enRoot, "");
    const localPage = join(copyPath, lang + relativeToLangPath);
    if (existsSync(localPage)) {
      const info = readMarkdownFile(localPage);
      if (lang !== "en") {
        validateNonEnglishMarkdownFile(info, lang, localPage);
      }
      validateMarkdownFile(info, localPage);
      // Looks like: path/to/file.md
      langMap.set(relativeToLangPath.slice(1).replace(/\\/g, "/"), info);
    }
  }
}

const codeForTheHandbook = [
  `
export function getDocumentationNavForLanguage(langRequest: string): SidebarNavItem[] {
  const langs = ['${langs.join("', '")}']
  const lang = langs.includes(langRequest) ? langRequest : "en"
  const navigations: Record<string, SidebarNavItem[]> = {} 
`,
];

for (const lang of langs) {
  codeForTheHandbook.push(`navigations.${lang} = [`);

  handbookPages.forEach((section, sectionIndex) => {
    // Section metadata:
    codeForTheHandbook.push(`{ 
      title: "${section.title}",
      oneline: "${section.summary}",
      id: "${section.title.toLowerCase().replace(/\s/g, "-")}",
      chronological: ${section.chronological || false},
    `);

    /** @param {{ items?: HandbookNavSubItem[] }} itemable */
    function addItems(itemable) {
      // Lots of 2nd level navs dont have subnav, bail for them
      if ("items" in itemable === false) return;

      codeForTheHandbook.push("items: [");
      for (const subItem of itemable.items) {
        codeForTheHandbook.push(`{ `);

        // Is it a special link?
        if ("href" in subItem) {
          codeForTheHandbook.push(`
        title: "${subItem.title}",
        id: "${toID(sectionIndex, subItem.title)}",
        permalink: "${subItem.href}",
        oneline: "${subItem.oneliner}"
      },`);
        } else if ("items" in subItem) {
          //Is is a sub-sub-section?
          codeForTheHandbook.push(`
            title: "${subItem.title}",
            id: "${toID(sectionIndex, subItem.title)}",
            oneline: "${subItem.oneliner}",
          `);
          addItems(subItem);
          codeForTheHandbook.push(",");
        } else if ("file" in subItem) {
          // It's a file reference
          const subNavInfo =
            langInfo[lang].get(subItem.file) ||
            langInfo["en"].get(subItem.file);

          if (!subNavInfo) throwForUnfoundFile(subItem, lang, langInfo["en"]);

          codeForTheHandbook.push(`
            title: "${subNavInfo.data.short || subNavInfo.data.title}",
            id: "${toID(sectionIndex, subNavInfo.data.title)}",
            permalink: "${subNavInfo.data.permalink}",
            oneline: "${subNavInfo.data.oneline}",
          `);

          const isLast =
            itemable.items.indexOf(subItem) === itemable.items.length - 1;
          const suffix = isLast ? "" : ",";
          codeForTheHandbook.push(`}${suffix} `);
        }
      }
      // closes the outer 'items'
      codeForTheHandbook.push("]\n }");
    }

    // Set up the 1st level of recursion for the 2nd level items
    addItems(section);

    // close subnav items
    const isLast = handbookPages.indexOf(section) === section.items.length - 1;
    const suffix = isLast ? "," : ",";
    codeForTheHandbook.push(`${suffix}`);
  });
  // close sections
  codeForTheHandbook.push(`]`);
}

codeForTheHandbook.push(`
  return navigations[lang]
}`);

// prettier-ignore
const pathToFileWeEdit = join(__dirname, "..", "..", "typescriptlang-org", "src", "lib", "documentationNavigation.ts");
const startMarker = "/** ---INSERT--- */";
const endMarker = "/** ---INSERT-END--- */";
const oldCode = readFileSync(pathToFileWeEdit, "utf8");
const newCode =
  oldCode.split(startMarker)[0] +
  startMarker +
  "\n\n" +
  codeForTheHandbook.join("\n") +
  "\n\n" +
  endMarker +
  oldCode.split(endMarker)[1];

writeFileSync(
  pathToFileWeEdit,
  format(newCode, { filepath: pathToFileWeEdit })
);

/**
 * @typedef {Object} HandbookNavSubItem
 * @property {import("./types/AllFilenames").AllDocsPages= } file - the reference to the file based on the lang root
 * @property {HandbookNavSubItem[]=} items - pages
 * or!
 * @property {string= } href - a language prefixless
 * @property {string= } title - the display only used when href exists
 * @property {string= } oneliner
 */

/**
 * @typedef {Object} HandbookNavItem
 * @property {string} title - TBD
 * @property {string} summary - TDB
 * @property {boolean=} chronological - should we recommend a next/prev
 * @property {boolean=} beta - should it be shown differently
 * @property {HandbookNavSubItem[]} items - pages
 */

function validateNonEnglishMarkdownFile(info, lang, filepath) {
  if (!info.data.permalink.startsWith("/" + lang + "/")) {
    throw new Error(
      `Permalink in ${filepath} does not start with '/${lang}/'\n\nExpected ${info.data.permalink} to be /${lang}${info.data.permalink}\n\n`
    );
  }
}

function validateMarkdownFile(info, filepath) {
  // const needed = ["permalink", "oneline", "title"];
  const needed = ["permalink", "title"];
  const missing = [];
  for (const needs of needed) {
    if (info.data[needs] === undefined) {
      missing.push(needs);
    }
  }
  if (missing.length) {
    // prettier-ignore
    throw new Error(`You need to have '${missing.join("', '")}' in the YML for ${filepath}\n\n`);
  }
}

function throwForUnfoundFile(subItem, lang, langInfo) {
  const keys = [...langInfo.keys()];
  // prettier-ignore
  throw new Error(`Could not find the file '${subItem.file}' from the handbook nav in either ${lang} or 'en' - has: ${keys.join(", ")}`);
}

function fillReleaseInfo() {
  const whatIsNew = handbookPages.find((h) => h.title === "What's New");
  const files = readdirSync(
    join(__dirname, "..", "copy", "en", "release-notes")
  );
  for (const file of files.reverse()) {
    // @ts-ignore
    whatIsNew.items.push({ file: "release-notes/" + file });
  }
}

<<<<<<< HEAD
function toID(str) {
  return str.toLowerCase().replace(/\s/g, "-");
=======
function toID(secIdx, str) {
  return secIdx.toString() + str.toLowerCase().replace(/\s/g, "-");
>>>>>>> e53888cd
}<|MERGE_RESOLUTION|>--- conflicted
+++ resolved
@@ -369,11 +369,6 @@
   }
 }
 
-<<<<<<< HEAD
-function toID(str) {
-  return str.toLowerCase().replace(/\s/g, "-");
-=======
 function toID(secIdx, str) {
   return secIdx.toString() + str.toLowerCase().replace(/\s/g, "-");
->>>>>>> e53888cd
 }