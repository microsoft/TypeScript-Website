// Gets the position of an element relative to the whole page
const getAbsoluteElementPos = (element: HTMLElement) => {
  const bodyRect = document.body.getBoundingClientRect()
  const elemRect = element.getBoundingClientRect()
  const top = elemRect.top - bodyRect.top
  const left = elemRect.left - bodyRect.left
  return {
    top,
    left,
  }
}

// Hide it
const resetHover = () => {
  const globalPopover = document.getElementById("twoslash-mouse-hover-info")
  if (globalPopover) globalPopover.style.display = "none"
}

// Get it
const findOrCreateTooltip = () => {
  let globalPopover = document.getElementById("twoslash-mouse-hover-info")
  if (!globalPopover) {
    globalPopover = document.createElement("div")
    globalPopover.style.position = "absolute"
    globalPopover.id = "twoslash-mouse-hover-info"
    document.body.appendChild(globalPopover)
  }
  return globalPopover
}

const getRootRect = (element: HTMLElement): DOMRect => {
  if (element.nodeName.toLowerCase() === "pre") {
    return element.getBoundingClientRect()
  }

  return getRootRect(element.parentElement!)
}

/**
 * Creates the main mouse over popup for LSP info using the DOM API.
 * It is expected to be run inside a `useEffect` block inside your main
 * exported component in Gatsby.
 *
 * @example
 * import React, { useEffect } from "react"
 * import { setupTwoslashHovers } from "gatsby-remark-shiki-twoslash/dom";
 *
 * export default () => {
 *   // Add a the hovers
 *   useEffect(setupTwoslashHovers, [])
 *
 *   // Normal JSX
 *   return </>
 * }
 *
 */
export const setupTwoslashHovers = () => {
  // prettier-ignore
  const twoslashes = document.querySelectorAll(".shiki.twoslash .code-container code")

  // Gets triggered on the spans inside the codeblocks
  const hover = (event: Event) => {
    const hovered = event.target as HTMLElement
    if (hovered.nodeName !== "DATA-LSP") return resetHover()

    const message = hovered.getAttribute("lsp")!
    const position = getAbsoluteElementPos(hovered)

    // Create or re-use the current hover div
    const tooltip = findOrCreateTooltip()

    // Use a textarea to un-htmlencode for presenting to the user
<<<<<<< HEAD
    var txt = document.createElement('textarea')
    txt.innerHTML = message;
    tooltip.innerHTML = txt.value
    // remove shiki wrapper element
    tooltip.innerHTML = tooltip.querySelector('code')?.innerHTML!;
=======
    var txt = document.createElement("textarea")
    txt.innerHTML = message
    tooltip.textContent = txt.value
>>>>>>> e4583dc8

    // Offset it a bit from the mouse and present it at an absolute position
    const yOffset = 20
    tooltip.style.display = "block"
    tooltip.style.top = `${position.top + yOffset}px`
    tooltip.style.left = `${position.left}px`

    // limit the width of the tooltip to the outer container (pre)
    const rootRect = getRootRect(hovered)
    const relativeLeft = position.left - rootRect.x
    tooltip.style.maxWidth = `${rootRect.width - relativeLeft}px`
  }

  twoslashes.forEach(codeblock => {
    codeblock.addEventListener("mouseover", hover)
    codeblock.addEventListener("mouseout", resetHover)
  })
}<|MERGE_RESOLUTION|>--- conflicted
+++ resolved
@@ -70,17 +70,11 @@
     const tooltip = findOrCreateTooltip()
 
     // Use a textarea to un-htmlencode for presenting to the user
-<<<<<<< HEAD
-    var txt = document.createElement('textarea')
-    txt.innerHTML = message;
+    var txt = document.createElement("textarea")
+    txt.innerHTML = message
     tooltip.innerHTML = txt.value
     // remove shiki wrapper element
-    tooltip.innerHTML = tooltip.querySelector('code')?.innerHTML!;
-=======
-    var txt = document.createElement("textarea")
-    txt.innerHTML = message
-    tooltip.textContent = txt.value
->>>>>>> e4583dc8
+    tooltip.innerHTML = tooltip.querySelector("code")?.innerHTML!
 
     // Offset it a bit from the mouse and present it at an absolute position
     const yOffset = 20
