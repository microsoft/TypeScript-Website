--- conflicted
+++ resolved
@@ -1,47 +1,12 @@
-import { TLang } from "shiki-languages"
+import type { TLang } from "shiki-languages"
+import type { Node } from "unist"
+
 import { twoslasher } from "@typescript/twoslash"
 import { createDefaultMapFromNodeModules, addAllFilesFromFolder } from "@typescript/vfs"
-
 import visit from "unist-util-visit"
-import { Node } from "unist"
 
 import { renderToHTML } from "./renderer"
-<<<<<<< HEAD
-import { highlighter, languages, getHighlighterObj } from './highlighter';
-=======
-
-const languages = [...commonLangIds, ...commonLangAliases, ...otherLangIds]
-
-/**
- * This gets filled in by the promise below, then should
- * hopefully be more or less synchronous access by each parse
- * of the highlighter
- */
-let highlighter: Highlighter = null as any
-
-const getHighlighterObj = (options: import("shiki/dist/highlighter").HighlighterOptions) => {
-  if (highlighter) return highlighter
-
-  var settings = options || {}
-  var theme: any = settings.theme || "nord"
-  var shikiTheme
-
-  try {
-    shikiTheme = getTheme(theme)
-  } catch (error) {
-    try {
-      shikiTheme = loadTheme(theme)
-    } catch (error) {
-      throw new Error("Unable to load theme: " + theme + " - " + error.message)
-    }
-  }
-
-  return getHighlighter({ theme: shikiTheme, langs: languages }).then(newHighlighter => {
-    highlighter = newHighlighter
-    return highlighter
-  })
-}
->>>>>>> e4583dc8
+import { highlighter, languages, getHighlighterObj } from "./highlighter"
 
 type RichNode = Node & {
   lang: TLang
