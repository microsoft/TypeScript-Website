{
  "name": "gatsby-remark-shiki-twoslash",
  "version": "0.6.1",
  "license": "MIT",
  "homepage": "https://github.com/microsoft/TypeScript-Website/",
  "author": "Orta Therox",
  "main": "./dist/index.js",
  "module": "./dist/gatsby-remark-shiki-twoslash.esm.js",
  "typings": "./dist/index.d.ts",
  "files": [
    "dist"
  ],
  "scripts": {
    "start": "tsdx watch",
    "prepublishOnly": "yarn build",
    "build": "tsdx build && yarn tsc src/dom.ts --outDir dist",
    "test": "tsdx test",
    "lint": "tsdx lint"
  },
  "dependencies": {
<<<<<<< HEAD
    "@typescript/twoslash": "0.6.1",
    "@typescript/vfs": "1.1.0",
=======
    "@typescript/twoslash": "0.6.2",
    "@typescript/vfs": "1.1.2",
>>>>>>> 124bfe34
    "shiki": "^0.1.6",
    "shiki-languages": "^0.1.6",
    "typescript": "*",
    "unist-util-visit": "^2.0.0"
  },
  "devDependencies": {
    "@types/jest": "^25.1.3",
    "rehype-stringify": "^6.0.1",
    "tsdx": "^0.12.3",
    "tslib": "^1.10.0",
    "typescript": "*",
    "unified": "^8.4.2"
  }
}<|MERGE_RESOLUTION|>--- conflicted
+++ resolved
@@ -18,13 +18,8 @@
     "lint": "tsdx lint"
   },
   "dependencies": {
-<<<<<<< HEAD
-    "@typescript/twoslash": "0.6.1",
-    "@typescript/vfs": "1.1.0",
-=======
     "@typescript/twoslash": "0.6.2",
     "@typescript/vfs": "1.1.2",
->>>>>>> 124bfe34
     "shiki": "^0.1.6",
     "shiki-languages": "^0.1.6",
     "typescript": "*",
