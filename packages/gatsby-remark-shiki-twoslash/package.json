--- conflicted
+++ resolved
@@ -19,14 +19,9 @@
     "lint": "tsdx lint"
   },
   "dependencies": {
-<<<<<<< HEAD
     "@typescript/twoslash": "0.5.2",
     "@typescript/vfs": "1.1.0",
-    "typescript": "*",
-=======
     "@typescript/twoslash": "0.5.3",
-    "@typescript/vfs": "1.0.1",
->>>>>>> 6c1426fa
     "shiki": "^0.1.6",
     "shiki-languages": "^0.1.6",
     "typescript": "*",
