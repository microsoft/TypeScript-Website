--- conflicted
+++ resolved
@@ -25,13 +25,8 @@
 
   fazerBarulho() {
     // Supostamente são muito silenciosos
-<<<<<<< HEAD
     if (this.tipo === "tigre") {
       console.log("tigre");
-=======
-    if (this.tipo === "bengala") {
-      console.log("");
->>>>>>> 1109a182
     } else {
       throw new Error("fazerBarulho foi invocado na classe pai");
     }
