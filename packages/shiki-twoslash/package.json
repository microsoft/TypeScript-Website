--- conflicted
+++ resolved
@@ -20,17 +20,10 @@
     "lint": "tsdx lint"
   },
   "dependencies": {
-<<<<<<< HEAD
     "@typescript/twoslash": "1.1.2",
     "@typescript/vfs": "1.3.2",
-    "shiki": "^0.1.6",
-    "shiki-languages": "^0.1.6",
-=======
-    "@typescript/twoslash": "1.1.1",
-    "@typescript/vfs": "1.3.0",
-    "shiki": "^0.2.6",
-    "shiki-languages": "^0.2.6",
->>>>>>> 2beb4e07
+    "shiki": "^0.2.7",
+    "shiki-languages": "^0.2.7",
     "typescript": "*"
   },
   "devDependencies": {
