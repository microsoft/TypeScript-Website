--- conflicted
+++ resolved
@@ -29,11 +29,7 @@
 ## `@type`
 
 You can use the "@type" tag and reference a type name (either primitive, defined in a TypeScript declaration, or in a JSDoc "@typedef" tag).
-<<<<<<< HEAD
-You can use any TypeScript type, and most JSDoc types.
-=======
-You can use most JSDoc types and any Typescript type, from [the most basic like `string`](/docs/handbook/basic-types.html) to [the most advanced, like conditional types](/docs/handbook/advanced-types.html).
->>>>>>> a9d82e18
+You can use most JSDoc types and any TypeScript type, from [the most basic like `string`](/docs/handbook/basic-types.html) to [the most advanced, like conditional types](/docs/handbook/advanced-types.html).
 
 ```js twoslash
 /**
