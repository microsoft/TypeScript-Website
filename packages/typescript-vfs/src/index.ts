type System = import("typescript").System
type CompilerOptions = import("typescript").CompilerOptions
type CustomTransformers = import("typescript").CustomTransformers
type LanguageServiceHost = import("typescript").LanguageServiceHost
type CompilerHost = import("typescript").CompilerHost
type SourceFile = import("typescript").SourceFile
type TS = typeof import("typescript")

let hasLocalStorage = false
try {
  hasLocalStorage = typeof localStorage !== `undefined`
} catch (error) {}

const hasProcess = typeof process !== `undefined`
const shouldDebug = (hasLocalStorage && localStorage.getItem("DEBUG")) || (hasProcess && process.env.DEBUG)
const debugLog = shouldDebug ? console.log : (_message?: any, ..._optionalParams: any[]) => ""

const directorySeparator = "/";
const backslashRegExp = /\\/g;
const normalizeSlashes = (path: string): string => path.replace(backslashRegExp, directorySeparator);
export interface VirtualTypeScriptEnvironment {
  sys: System
  languageService: import("typescript").LanguageService
  getSourceFile: (fileName: string) => import("typescript").SourceFile | undefined
  createFile: (fileName: string, content: string) => void
  updateFile: (fileName: string, content: string, replaceTextSpan?: import("typescript").TextSpan) => void
}

/**
 * Makes a virtual copy of the TypeScript environment. This is the main API you want to be using with
 * @typescript/vfs. A lot of the other exposed functions are used by this function to get set up.
 *
 * @param sys an object which conforms to the TS Sys (a shim over read/write access to the fs)
 * @param rootFiles a list of files which are considered inside the project
 * @param ts a copy pf the TypeScript module
 * @param compilerOptions the options for this compiler run
 * @param customTransformers custom transformers for this compiler run
 */

export function createVirtualTypeScriptEnvironment(
  sys: System,
  rootFiles: string[],
  ts: TS,
  compilerOptions: CompilerOptions = {},
  customTransformers?: CustomTransformers
): VirtualTypeScriptEnvironment {
  rootFiles = rootFiles.map(path => normalizeSlashes(path))
  const mergedCompilerOpts = { ...defaultCompilerOptions(ts), ...compilerOptions }

  const { languageServiceHost, updateFile } = createVirtualLanguageServiceHost(
    sys,
    rootFiles,
    mergedCompilerOpts,
    ts,
    customTransformers
  )
  const languageService = ts.createLanguageService(languageServiceHost)
  const diagnostics = languageService.getCompilerOptionsDiagnostics()

  if (diagnostics.length) {
    const compilerHost = createVirtualCompilerHost(sys, compilerOptions, ts)
    throw new Error(ts.formatDiagnostics(diagnostics, compilerHost.compilerHost))
  }

  return {
    // @ts-ignore
    name: "vfs",
    sys,
    languageService,
    getSourceFile: fileName => languageService.getProgram()?.getSourceFile(fileName),

    createFile: (fileName, content) => {
      updateFile(ts.createSourceFile(fileName, content, mergedCompilerOpts.target!, false))
    },
    updateFile: (fileName, content, optPrevTextSpan) => {
      const prevSourceFile = languageService.getProgram()!.getSourceFile(fileName)
      if (!prevSourceFile) {
        throw new Error("Did not find a source file for " + fileName)
      }
      const prevFullContents = prevSourceFile.text

      // TODO: Validate if the default text span has a fencepost error?
      const prevTextSpan = optPrevTextSpan ?? ts.createTextSpan(0, prevFullContents.length)
      const newText =
        prevFullContents.slice(0, prevTextSpan.start) +
        content +
        prevFullContents.slice(prevTextSpan.start + prevTextSpan.length)
      const newSourceFile = ts.updateSourceFile(prevSourceFile, newText, {
        span: prevTextSpan,
        newLength: content.length,
      })

      updateFile(newSourceFile)
    },
  }
}

/**
 * Grab the list of lib files for a particular target, will return a bit more than necessary (by including
 * the dom) but that's OK
 *
 * @param target The compiler settings target baseline
 * @param ts A copy of the TypeScript module
 */
export const knownLibFilesForCompilerOptions = (compilerOptions: CompilerOptions, ts: TS) => {
  const target = compilerOptions.target || ts.ScriptTarget.ES5
  const lib = compilerOptions.lib || []

  const files = [
    "lib.d.ts",
    "lib.dom.d.ts",
    "lib.dom.iterable.d.ts",
    "lib.webworker.d.ts",
    "lib.webworker.importscripts.d.ts",
    "lib.scripthost.d.ts",
    "lib.es5.d.ts",
    "lib.es6.d.ts",
    "lib.es2015.collection.d.ts",
    "lib.es2015.core.d.ts",
    "lib.es2015.d.ts",
    "lib.es2015.generator.d.ts",
    "lib.es2015.iterable.d.ts",
    "lib.es2015.promise.d.ts",
    "lib.es2015.proxy.d.ts",
    "lib.es2015.reflect.d.ts",
    "lib.es2015.symbol.d.ts",
    "lib.es2015.symbol.wellknown.d.ts",
    "lib.es2016.array.include.d.ts",
    "lib.es2016.d.ts",
    "lib.es2016.full.d.ts",
    "lib.es2017.d.ts",
    "lib.es2017.full.d.ts",
    "lib.es2017.intl.d.ts",
    "lib.es2017.object.d.ts",
    "lib.es2017.sharedmemory.d.ts",
    "lib.es2017.string.d.ts",
    "lib.es2017.typedarrays.d.ts",
    "lib.es2018.asyncgenerator.d.ts",
    "lib.es2018.asynciterable.d.ts",
    "lib.es2018.d.ts",
    "lib.es2018.full.d.ts",
    "lib.es2018.intl.d.ts",
    "lib.es2018.promise.d.ts",
    "lib.es2018.regexp.d.ts",
    "lib.es2019.array.d.ts",
    "lib.es2019.d.ts",
    "lib.es2019.full.d.ts",
    "lib.es2019.object.d.ts",
    "lib.es2019.string.d.ts",
    "lib.es2019.symbol.d.ts",
    "lib.es2020.d.ts",
    "lib.es2020.full.d.ts",
    "lib.es2020.string.d.ts",
    "lib.es2020.symbol.wellknown.d.ts",
    "lib.es2020.bigint.d.ts",
    "lib.es2020.promise.d.ts",
    "lib.es2020.sharedmemory.d.ts",
    "lib.es2020.intl.d.ts",
    "lib.esnext.array.d.ts",
    "lib.esnext.asynciterable.d.ts",
    "lib.esnext.bigint.d.ts",
    "lib.esnext.d.ts",
    "lib.esnext.full.d.ts",
    "lib.esnext.intl.d.ts",
    "lib.esnext.symbol.d.ts",
  ]

  const targetToCut = ts.ScriptTarget[target]
  const matches = files.filter(f => f.startsWith(`lib.${targetToCut.toLowerCase()}`))
  const targetCutIndex = files.indexOf(matches.pop()!)

  const getMax = (array: number[]) =>
    array && array.length ? array.reduce((max, current) => (current > max ? current : max)) : undefined

  // Find the index for everything in
  const indexesForCutting = lib.map(lib => {
    const matches = files.filter(f => f.startsWith(`lib.${lib.toLowerCase()}`))
    if (matches.length === 0) return 0

    const cutIndex = files.indexOf(matches.pop()!)
    return cutIndex
  })

  const libCutIndex = getMax(indexesForCutting) || 0

  const finalCutIndex = Math.max(targetCutIndex, libCutIndex)
  return files.slice(0, finalCutIndex + 1)
}

/**
 * Sets up a Map with lib contents by grabbing the necessary files from
 * the local copy of typescript via the file system.
 */
export const createDefaultMapFromNodeModules = (compilerOptions: CompilerOptions, ts?: typeof import("typescript")) => {
  const tsModule = ts || require("typescript")
  const path = requirePath()
  const fs = requireFS()

  const getLib = (name: string) => {
    const lib = path.dirname(require.resolve("typescript"))
    return fs.readFileSync(path.join(lib, name), "utf8")
  }

  const libs = knownLibFilesForCompilerOptions(compilerOptions, tsModule)
  const fsMap = new Map<string, string>()
  libs.forEach(lib => {
    fsMap.set("/" + lib, getLib(lib))
  })
  return fsMap
}

/**
 * Adds recursively files from the FS into the map based on the folder
 */
export const addAllFilesFromFolder = (map: Map<string, string>, workingDir: string): void => {
  const path = requirePath()
  const fs = requireFS()

  const walk = function (dir: string) {
    let results: string[] = []
    const list = fs.readdirSync(dir)
    list.forEach(function (file: string) {
      file = path.join(dir, file)
      const stat = fs.statSync(file)
      if (stat && stat.isDirectory()) {
        /* Recurse into a subdirectory */
        results = results.concat(walk(file))
      } else {
        /* Is a file */
        results.push(file)
      }
    })
    return results
  }

  const allFiles = walk(workingDir)

  allFiles.forEach(lib => {
    const fsPath = "/node_modules/@types" + lib.replace(workingDir, "")
    const content = fs.readFileSync(lib, "utf8")
    const validExtensions = [".ts", ".tsx"]

    if (validExtensions.includes(path.extname(fsPath))) {
      map.set(fsPath, content)
    }
  })
}

/** Adds all files from node_modules/@types into the FS Map */
export const addFilesForTypesIntoFolder = (map: Map<string, string>) =>
  addAllFilesFromFolder(map, "node_modules/@types")

/**
 * Create a virtual FS Map with the lib files from a particular TypeScript
 * version based on the target, Always includes dom ATM.
 *
 * @param options The compiler target, which dictates the libs to set up
 * @param version the versions of TypeScript which are supported
 * @param cache should the values be stored in local storage
 * @param ts a copy of the typescript import
 * @param lzstring an optional copy of the lz-string import
 * @param fetcher an optional replacement for the global fetch function (tests mainly)
 * @param storer an optional replacement for the localStorage global (tests mainly)
 */
export const createDefaultMapFromCDN = (
  options: CompilerOptions,
  version: string,
  cache: boolean,
  ts: TS,
  lzstring?: typeof import("lz-string"),
  fetcher?: typeof fetch,
  storer?: typeof localStorage
) => {
  const fetchlike = fetcher || fetch
  const storelike = storer || localStorage
  const fsMap = new Map<string, string>()
  const files = knownLibFilesForCompilerOptions(options, ts)
  const prefix = `https://typescript.azureedge.net/cdn/${version}/typescript/lib/`

  function zip(str: string) {
    return lzstring ? lzstring.compressToUTF16(str) : str
  }

  function unzip(str: string) {
    return lzstring ? lzstring.decompressFromUTF16(str) : str
  }

  // Map the known libs to a node fetch promise, then return the contents
  function uncached() {
    return Promise.all(files.map(lib => fetchlike(prefix + lib).then(resp => resp.text()))).then(contents => {
      contents.forEach((text, index) => fsMap.set("/" + files[index], text))
    })
  }

  // A localstorage and lzzip aware version of the lib files
  function cached() {
    const keys = Object.keys(localStorage)
    keys.forEach(key => {
      // Remove anything which isn't from this version
      if (key.startsWith("ts-lib-") && !key.startsWith("ts-lib-" + version)) {
        storelike.removeItem(key)
      }
    })

    return Promise.all(
      files.map(lib => {
        const cacheKey = `ts-lib-${version}-${lib}`
        const content = storelike.getItem(cacheKey)

        if (!content) {
          // Make the API call and store the text concent in the cache
          return fetchlike(prefix + lib)
            .then(resp => resp.text())
            .then(t => {
              storelike.setItem(cacheKey, zip(t))
              return t
            })
        } else {
          return Promise.resolve(unzip(content))
        }
      })
    ).then(contents => {
      contents.forEach((text, index) => {
        const name = "/" + files[index]
        fsMap.set(name, text)
      })
    })
  }

  const func = cache ? cached : uncached
  return func().then(() => fsMap)
}

function notImplemented(methodName: string): any {
  throw new Error(`Method '${methodName}' is not implemented.`)
}

function audit<ArgsT extends any[], ReturnT>(
  name: string,
  fn: (...args: ArgsT) => ReturnT
): (...args: ArgsT) => ReturnT {
  return (...args) => {
    const res = fn(...args)

    const smallres = typeof res === "string" ? res.slice(0, 80) + "..." : res
    debugLog("> " + name, ...args)
    debugLog("< " + smallres)

    return res
  }
}

/** The default compiler options if TypeScript could ever change the compiler options */
const defaultCompilerOptions = (ts: typeof import("typescript")): CompilerOptions => {
  return {
    ...ts.getDefaultCompilerOptions(),
    jsx: ts.JsxEmit.React,
    strict: true,
    esModuleInterop: true,
    module: ts.ModuleKind.ESNext,
    suppressOutputPathCheck: true,
    skipLibCheck: true,
    skipDefaultLibCheck: true,
    moduleResolution: ts.ModuleResolutionKind.NodeJs,
  }
}

// "/DOM.d.ts" => "/lib.dom.d.ts"
const libize = (path: string) => path.replace("/", "/lib.").toLowerCase()

/**
 * Creates an in-memory System object which can be used in a TypeScript program, this
 * is what provides read/write aspects of the virtual fs
 */
export function createSystem(files: Map<string, string>): System {
  return {
    args: [],
    createDirectory: () => notImplemented("createDirectory"),
    // TODO: could make a real file tree
    directoryExists: audit("directoryExists", directory => {
      return Array.from(files.keys()).some(path => path.startsWith(directory))
    }),
    exit: () => notImplemented("exit"),
    fileExists: audit("fileExists", fileName => files.has(fileName) || files.has(libize(fileName))),
    getCurrentDirectory: () => "/",
    getDirectories: () => [],
    getExecutingFilePath: () => notImplemented("getExecutingFilePath"),
    readDirectory: audit("readDirectory", directory => (directory === "/" ? Array.from(files.keys()) : [])),
    readFile: audit("readFile", fileName => files.get(fileName) || files.get(libize(fileName))),
    resolvePath: path => path,
    newLine: "\n",
    useCaseSensitiveFileNames: true,
    write: () => notImplemented("write"),
    writeFile: (fileName, contents) => {
      files.set(fileName, contents)
    },
  }
}

/**
 * Creates a file-system backed System object which can be used in a TypeScript program, you provide
 * a set of virtual files which are prioritised over the FS versions, then a path to the root of your
 * project (basically the folder your node_modules lives)
 */
export function createFSBackedSystem(files: Map<string, string>, _projectRoot: string, ts: TS): System {
  // We need to make an isolated folder for the tsconfig, but also need to be able to resolve the
  // existing node_modules structures going back through the history
<<<<<<< HEAD
  const root =  normalizeSlashes(_projectRoot + "/vfs")
  files.forEach((value, key) => files.set(normalizeSlashes(key), value))
  const path = require("path")
=======
  const root = _projectRoot + "/vfs"
  const path = requirePath()
>>>>>>> 36528170

  // The default System in TypeScript
  const nodeSys = ts.sys
  const tsLib = path.dirname(require.resolve("typescript"))

  return {
    // @ts-ignore
    name: "fs-vfs",
    root,
    args: [],
    createDirectory: () => notImplemented("createDirectory"),
    // TODO: could make a real file tree
    directoryExists: audit("directoryExists", directory => {
      return Array.from(files.keys()).some(path => path.startsWith(directory)) || nodeSys.directoryExists(directory)
    }),
    exit: nodeSys.exit,
    fileExists: audit("fileExists", fileName => {
      if (files.has(fileName)) return true
      // Don't let other tsconfigs end up touching the vfs
      if (fileName.includes("tsconfig.json") || fileName.includes("tsconfig.json")) return false
      if (fileName.startsWith("/lib")) {
        const tsLibName = `${tsLib}/${fileName.replace("/", "")}`
        return nodeSys.fileExists(tsLibName)
      }
      return nodeSys.fileExists(fileName)
    }),
    getCurrentDirectory: () => root,
    getDirectories: nodeSys.getDirectories,
    getExecutingFilePath: () => notImplemented("getExecutingFilePath"),
    readDirectory: audit("readDirectory", (...args) => {
      if (args[0] === "/") {
        return Array.from(files.keys())
      } else {
        return nodeSys.readDirectory(...args)
      }
    }),
    readFile: audit("readFile", fileName => {
      if (files.has(fileName)) return files.get(fileName)
      if (fileName.startsWith("/lib")) {
        const tsLibName = `${tsLib}/${fileName.replace("/", "")}`
        const result = nodeSys.readFile(tsLibName)
        if (!result) {
          const libs = nodeSys.readDirectory(tsLib)
          throw new Error(
            `TSVFS: A request was made for ${tsLibName} but there wasn't a file found in the file map. You likely have a mismatch in the compiler options for the CDN download vs the compiler program. Existing Libs: ${libs}.`
          )
        }
        return result
      }
      return nodeSys.readFile(fileName)
    }),
    resolvePath: path => {
      if (files.has(path)) return path
      return nodeSys.resolvePath(path)
    },
    newLine: "\n",
    useCaseSensitiveFileNames: true,
    write: () => notImplemented("write"),
    writeFile: (fileName, contents) => {
      files.set(fileName, contents)
    },
  }
}

/**
 * Creates an in-memory CompilerHost -which is essentially an extra wrapper to System
 * which works with TypeScript objects - returns both a compiler host, and a way to add new SourceFile
 * instances to the in-memory file system.
 */
export function createVirtualCompilerHost(sys: System, compilerOptions: CompilerOptions, ts: TS) {
  const sourceFiles = new Map<string, SourceFile>()
  const save = (sourceFile: SourceFile) => {
    sourceFiles.set(sourceFile.fileName, sourceFile)
    return sourceFile
  }

  type Return = {
    compilerHost: CompilerHost
    updateFile: (sourceFile: SourceFile) => boolean
  }

  const vHost: Return = {
    compilerHost: {
      ...sys,
      getCanonicalFileName: fileName => fileName,
      getDefaultLibFileName: () => "/" + ts.getDefaultLibFileName(compilerOptions), // '/lib.d.ts',
      // getDefaultLibLocation: () => '/',
      getDirectories: () => [],
      getNewLine: () => sys.newLine,
      getSourceFile: fileName => {
        return (
          sourceFiles.get(fileName) ||
          save(
            ts.createSourceFile(
              fileName,
              sys.readFile(fileName)!,
              compilerOptions.target || defaultCompilerOptions(ts).target!,
              false
            )
          )
        )
      },
      useCaseSensitiveFileNames: () => sys.useCaseSensitiveFileNames,
    },
    updateFile: sourceFile => {
      const alreadyExists = sourceFiles.has(sourceFile.fileName)
      sys.writeFile(sourceFile.fileName, sourceFile.text)
      sourceFiles.set(sourceFile.fileName, sourceFile)
      return alreadyExists
    },
  }
  return vHost
}

/**
 * Creates an object which can host a language service against the virtual file-system
 */
export function createVirtualLanguageServiceHost(
  sys: System,
  rootFiles: string[],
  compilerOptions: CompilerOptions,
  ts: TS,
  customTransformers?: CustomTransformers
) {
  const fileNames = [...rootFiles]
  const { compilerHost, updateFile } = createVirtualCompilerHost(sys, compilerOptions, ts)
  const fileVersions = new Map<string, string>()
  let projectVersion = 0
  const languageServiceHost: LanguageServiceHost = {
    ...compilerHost,
    getProjectVersion: () => projectVersion.toString(),
    getCompilationSettings: () => compilerOptions,
    getCustomTransformers: () => customTransformers,
    getScriptFileNames: () => fileNames,
    getScriptSnapshot: fileName => {
      const contents = sys.readFile(fileName)
      if (contents) {
        return ts.ScriptSnapshot.fromString(contents)
      }
      return
    },
    getScriptVersion: fileName => {
      return fileVersions.get(fileName) || "0"
    },
    writeFile: sys.writeFile,
  }

  type Return = {
    languageServiceHost: LanguageServiceHost
    updateFile: (sourceFile: import("typescript").SourceFile) => void
  }

  const lsHost: Return = {
    languageServiceHost,
    updateFile: sourceFile => {
      projectVersion++
      fileVersions.set(sourceFile.fileName, projectVersion.toString())
      if (!fileNames.includes(sourceFile.fileName)) {
        fileNames.push(sourceFile.fileName)
      }
      updateFile(sourceFile)
    },
  }
  return lsHost
}

const requirePath = () => {
  return require(String.fromCharCode(112, 97, 116, 104)) as typeof import("path")
}

const requireFS = () => {
  return require(String.fromCharCode(102, 115)) as typeof import("fs")
}<|MERGE_RESOLUTION|>--- conflicted
+++ resolved
@@ -405,14 +405,9 @@
 export function createFSBackedSystem(files: Map<string, string>, _projectRoot: string, ts: TS): System {
   // We need to make an isolated folder for the tsconfig, but also need to be able to resolve the
   // existing node_modules structures going back through the history
-<<<<<<< HEAD
   const root =  normalizeSlashes(_projectRoot + "/vfs")
   files.forEach((value, key) => files.set(normalizeSlashes(key), value))
-  const path = require("path")
-=======
-  const root = _projectRoot + "/vfs"
   const path = requirePath()
->>>>>>> 36528170
 
   // The default System in TypeScript
   const nodeSys = ts.sys
