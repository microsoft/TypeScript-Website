--- conflicted
+++ resolved
@@ -229,18 +229,10 @@
  * semver major bump for no gain to module users.
  */
 export const createDefaultMapFromNodeModules = (
-<<<<<<< HEAD
-  compilerOptions: CompilerOptions,
-  ts?: typeof import("typescript"),
-  tsLibDirectory?: string
-) => {
-  const tsModule = ts || require("typescript")
-=======
   _compilerOptions: CompilerOptions,
   _ts?: typeof import("typescript"),
   tsLibDirectory?: string
 ) => {
->>>>>>> d110ef76
   const path = requirePath()
   const fs = requireFS()
 
@@ -381,15 +373,10 @@
       })
     ).then(contents => {
       contents.forEach((text, index) => {
-<<<<<<< HEAD
-        const name = "/" + files[index]
-        fsMap.set(name, text || "")
-=======
         if (text) {
           const name = "/" + files[index]
           fsMap.set(name, text)
         }
->>>>>>> d110ef76
       })
     })
   }
