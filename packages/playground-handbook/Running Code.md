## Running Code

<<<<<<< HEAD
The TypeScript playground has an obvious focus on TypeScript - I mean it's in the name (right?), and types in TypeScript are ephemeral (they don't have an affect the running code) so earlier versions of the Playground did not have support for running the code in your browser.
=======
The TypeScript playground has an obvious focus on TypeScript - I mean it's in the name (right?), and types in TypeScript are ephemeral (they don't affect the running code) so earlier versions of the Playground did not have support for running the code in your browser.
>>>>>>> 762e45f6

This turned out to be an oversight, because there are cases where the TypeScript types cannot perfectly map the JavaScript runtime and `eval`ing that code can sometimes be a great way to understand whether the types you have written match the runtime results of your code.

In the editor toolbar, the one which is not visible because you're reading this handbook, is a "Run" button. Hitting this run button will:

- Take the code in the editor and convert it to JS
- Remove references to `"reflect-metadata"` if you are using decorators
- Run that code within the context of your current browser session
- Capture any `console.log`, `.error`, `.warn` and `.debug` calls and show them in the sidebar "Logs" tab.

You can also use the key command <kbd>ctrl</kbd>/<kbd>cmd</kbd> + <kbd>enter</kbd> to trigger running your code.

Your code running in your browser means that you can experiment with the DOM APIs inside a TypeScript environment. The Playground includes examples for working with [the DOM](https://www.typescriptlang.org/play?useJavaScript=trueq=185#example/typescript-with-web) and with [WebGL](https://www.typescriptlang.org/play/?useJavaScript=trueq=461#example/typescript-with-webgl) which are good showcases of how that can work.

Convenient, that's kind of the perfect segue to the [Examples section of the handbook]()<|MERGE_RESOLUTION|>--- conflicted
+++ resolved
@@ -1,10 +1,6 @@
 ## Running Code
 
-<<<<<<< HEAD
-The TypeScript playground has an obvious focus on TypeScript - I mean it's in the name (right?), and types in TypeScript are ephemeral (they don't have an affect the running code) so earlier versions of the Playground did not have support for running the code in your browser.
-=======
 The TypeScript playground has an obvious focus on TypeScript - I mean it's in the name (right?), and types in TypeScript are ephemeral (they don't affect the running code) so earlier versions of the Playground did not have support for running the code in your browser.
->>>>>>> 762e45f6
 
 This turned out to be an oversight, because there are cases where the TypeScript types cannot perfectly map the JavaScript runtime and `eval`ing that code can sometimes be a great way to understand whether the types you have written match the runtime results of your code.
 
