--- conflicted
+++ resolved
@@ -16,13 +16,8 @@
   },
   "dependencies": {
     "@typescript/playground-worker": "0.1.0",
-<<<<<<< HEAD
-    "@typescript/sandbox": "0.1.0",
+    "@typescript/sandbox": "0.1.2",
     "esbuild": "^0.17.8"
-=======
-    "@typescript/sandbox": "0.1.2",
-    "esbuild": "^0.13.4"
->>>>>>> d110ef76
   },
   "devDependencies": {
     "@types/jest": "^25.1.3",
