--- conflicted
+++ resolved
@@ -53,12 +53,8 @@
     "typescript": false
   },
   "dependencies": {
-<<<<<<< HEAD
+    "@types/lz-string": "^1.3.0",
     "@typescript/vfs": "1.4.1",
-=======
-    "@types/lz-string": "^1.3.0",
-    "@typescript/vfs": "1.4.0",
->>>>>>> 3253346b
     "debug": "^4.1.1",
     "lz-string": "^1.4.4"
   },
