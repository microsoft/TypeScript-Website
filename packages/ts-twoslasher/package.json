--- conflicted
+++ resolved
@@ -1,10 +1,6 @@
 {
   "name": "@typescript/twoslash",
-<<<<<<< HEAD
-  "version": "0.6.1",
-=======
   "version": "0.6.2",
->>>>>>> 124bfe34
   "license": "MIT",
   "author": "TypeScript team",
   "main": "dist/index.js",
