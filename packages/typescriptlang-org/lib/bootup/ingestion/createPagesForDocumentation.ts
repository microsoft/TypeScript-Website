const path = require(`path`)
const fs = require(`fs`)
const { green } = require("chalk")
import { NodePluginArgs, CreatePagesArgs } from "gatsby"
import {
  getDocumentationNavForLanguage,
  getNextPageID,
  getPreviousPageID,
  SidebarNavItem,
} from "../../../src/lib/documentationNavigation"
import { addPathToSite } from "../pathsOnSiteTracker"
import { isMultiLingual } from "./languageFilter"

export const createDocumentationPages = async (
  graphql: CreatePagesArgs["graphql"],
  createPage: NodePluginArgs["actions"]["createPage"]
) => {
  console.log(`${green("success")} Creating Documentation Pages`)
  const handbookPage = path.resolve(`./src/templates/documentation.tsx`)
  const result = await graphql(`
    query GetAllHandbookDocs {
      allFile(filter: { sourceInstanceName: { eq: "documentation" } }) {
        nodes {
          id
          name
          modifiedTime
          absolutePath

          childMdx {
            frontmatter {
              permalink
            }
          }
          childMarkdownRemark {
            frontmatter {
              permalink
            }
          }
        }
      }
    }
  `)

  if (result.errors) {
    throw result.errors
  }

  // prettier-ignore
  const documentationCopyPath = path.join(__dirname, "..", "..", "..", "..", "documentation", "copy")
  const langs = fs
    .readdirSync(documentationCopyPath)
    .filter(f => fs.statSync(path.join(documentationCopyPath, f)).isDirectory())

  const anyData = result.data as any
  const docs = anyData.allFile.nodes as any

  const findWithPage = (item: SidebarNavItem, permalink: string) => {
    if (item.permalink === permalink) return item.id
    if (!item.items) return false
    for (const subItem of item.items) {
      const foundID = findWithPage(subItem, permalink)
      if (foundID) return foundID
    }
    return undefined
  }

  docs.forEach((post: any) => {
    const permalink = getPermaLink(post)
    const lang = langs.find(l => permalink.startsWith("/" + l + "/")) || "en"
    if (!isMultiLingual && lang !== "en") return

    const handbookNav = getDocumentationNavForLanguage(lang)

    const fakeTopRoot = {
      id: "if-you-see-this-there-is-a-bug",
      items: handbookNav,
      title: "misc",
    }
    const id = findWithPage(fakeTopRoot, permalink)

    let previousID = undefined
    let nextID = undefined
    if (id) {
      const previousPath = getPreviousPageID(handbookNav, id)
      if (previousPath) {
        const path = getPreviousPageID(handbookNav, id)!.path
        // prettier-ignore
        const previousDoc = docs.find((d) => getPermaLink(d) === path)
        if (previousDoc) previousID = previousDoc.id
      }

      const nextPath = getNextPageID(handbookNav, id)
      if (nextPath) {
        const path = getNextPageID(handbookNav, id)!.path
        // prettier-ignore
        const nextDoc = docs.find((d) => getPermaLink(d) === path)
        if (nextDoc) nextID = nextDoc.id
      }
    }

    const repoRoot = path.join(process.cwd(), "..", "..")
    const repoPath = post.absolutePath.replace(repoRoot, "")

<<<<<<< HEAD
    createPage({
      path: getPermaLink(post),
      component: handbookPage,
      context: {
        id: id,
        slug: getPermaLink(post),
        repoPath,
        previousID,
        nextID,
        lang,
        modifiedTime: post.modifiedTime,
      },
    })
=======
    if (post.childMarkdownRemark) {
      const path = post.childMarkdownRemark.frontmatter.permalink
      addPathToSite(path)

      createPage({
        path,
        component: handbookPage,
        context: {
          id: id,
          slug: path,
          repoPath,
          previousID,
          nextID,
          lang,
          modifiedTime: post.modifiedTime,
        },
      })
    } else {
      console.log(`skipping page generation for ${post.name}`)
    }
>>>>>>> 49dedecc
  })
}

const getPermaLink = (post: any) => {
  if (post.childMarkdownRemark)
    return post.childMarkdownRemark.frontmatter.permalink

  if (post.childMdx) return post.childMdx.frontmatter.permalink
}<|MERGE_RESOLUTION|>--- conflicted
+++ resolved
@@ -101,13 +101,15 @@
     const repoRoot = path.join(process.cwd(), "..", "..")
     const repoPath = post.absolutePath.replace(repoRoot, "")
 
-<<<<<<< HEAD
+    const pagePath = getPermaLink(post)
+    addPathToSite(pagePath)
+
     createPage({
-      path: getPermaLink(post),
+      path: pagePath,
       component: handbookPage,
       context: {
         id: id,
-        slug: getPermaLink(post),
+        slug: pagePath,
         repoPath,
         previousID,
         nextID,
@@ -115,28 +117,6 @@
         modifiedTime: post.modifiedTime,
       },
     })
-=======
-    if (post.childMarkdownRemark) {
-      const path = post.childMarkdownRemark.frontmatter.permalink
-      addPathToSite(path)
-
-      createPage({
-        path,
-        component: handbookPage,
-        context: {
-          id: id,
-          slug: path,
-          repoPath,
-          previousID,
-          nextID,
-          lang,
-          modifiedTime: post.modifiedTime,
-        },
-      })
-    } else {
-      console.log(`skipping page generation for ${post.name}`)
-    }
->>>>>>> 49dedecc
   })
 }
 
