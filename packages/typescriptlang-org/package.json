{
  "name": "typescriptlang-org",
  "private": true,
  "description": "The TypeScript Website",
  "version": "0.0.0",
  "license": "MIT",
  "scripts": {
    "build": "GATSBY_EXPERIMENTAL_PAGE_BUILD_ON_DATA_CHANGES=true gatsby build",
    "clean": "gatsby clean",
    "bootstrap": "yarn update-versions",
    "update-static-assets": "node scripts/downloadSearchAssets.js",
    "update-versions": "node scripts/getTypeScriptNPMVersions.js",
    "setup-playground-cache-bust": "node scripts/cacheBustPlayground.mjs",
    "setup-staging": "node scripts/setupStaging.mjs",
    "create-lighthouse-json": "node scripts/createLighthouseJSON.js",
    "compile-index-examples": "twoslash --reactAlso src/components/index/twoslash/*.ts src/components/index/twoslash/*.js src/components/index/twoslash/*.tsx src/components/index/twoslash/generated && node scripts/updateIndexTwoslashExamples.js",
    "start": "gatsby develop",
    "serve": "gatsby serve",
    "test": "yarn tsc && jest"
  },
  "dependencies": {
    "@babel/core": "^7.20.12",
    "@formatjs/intl-relativetimeformat": "^4.5.15",
    "@types/node-fetch": "^2.5.3",
    "@types/react-helmet": "^5.0.15",
<<<<<<< HEAD
    "@typescript/playground": "0.1.0",
    "@typescript/sandbox": "0.1.0",
    "@typescript/twoslash": "3.2.1",
    "gatsby": "^5.6.1",
    "gatsby-link": "5.6.0",
    "gatsby-plugin-catch-links": "^5.6.0",
    "gatsby-plugin-client-side-redirect": "^1.1.0",
=======
    "@typescript/playground": "0.1.2",
    "@typescript/sandbox": "0.1.2",
    "@typescript/twoslash": "3.2.4",
    "gatsby": "^3.8.1",
    "gatsby-link": "3.10.0",
    "gatsby-plugin-catch-links": "^3.10.0",
    "gatsby-plugin-client-side-redirect": "orta/gatsby-plugin-client-side-redirect#index",
>>>>>>> d110ef76
    "gatsby-plugin-i18n": "^1.0.1",
    "gatsby-plugin-manifest": "^5.6.0",
    "gatsby-plugin-offline": "^6.6.0",
    "gatsby-plugin-react-helmet": "^6.6.0",
    "gatsby-plugin-sass": "^6.6.0",
    "gatsby-plugin-sharp": "^5.6.0",
    "gatsby-plugin-sitemap": "^6.6.0",
    "gatsby-react-router-scroll": "6.6.0",
    "gatsby-remark-autolink-headers": "^6.6.0",
    "gatsby-remark-copy-linked-files": "^6.6.0",
    "gatsby-remark-emojis": "^0.4.3",
    "gatsby-remark-images": "^7.6.0",
    "gatsby-remark-responsive-iframe": "^6.6.0",
    "gatsby-remark-shiki-twoslash": "^3.0.36",
    "gatsby-remark-smartypants": "^6.6.0",
    "gatsby-source-filesystem": "^5.6.0",
    "gatsby-transformer-remark": "^6.6.0",
    "jsdom": "^16.2.0",
    "preact": "^10.5.13",
    "react": "^18.2.0",
    "react-dom": "^18.2.0",
    "react-helmet": "^6.1.0",
    "react-intl": "^3.12.1",
    "sass": "^1.26.10",
    "ts-debounce": "^2.2.0",
    "ts-node": "^10.9.1",
    "twoslash-cli": "^1.3.22",
    "typescript": "*",
    "xml-js": "^1.6.11"
  },
  "devDependencies": {
    "@babel/plugin-syntax-optional-chaining": "^7.8.3",
    "@types/react": "^18.0.28",
    "@types/react-dom": "^18.0.11",
    "concurrently": "^5.1.0",
<<<<<<< HEAD
    "gatsby-plugin-typescript": "^5.6.0",
    "jest": "*",
    "ts-jest": "^26.4.4"
=======
    "gatsby-plugin-typescript": "^3.10.0",
    "jest": "^29.5.0",
    "ts-jest": "^29.0.5"
>>>>>>> d110ef76
  },
  "jest": {
    "preset": "ts-jest",
    "testEnvironment": "node",
    "testPathIgnorePatterns": [
      "/node_modules/",
      ".cache"
    ]
  },
  "repository": {
    "type": "git",
    "url": "https://github.com/microsoft/TypeScript-Website"
  },
  "bugs": {
    "url": "https://github.com//microsoft/TypeScript-Website/issues"
  },
  "eslintIgnore": [
    "*.js"
  ]
}<|MERGE_RESOLUTION|>--- conflicted
+++ resolved
@@ -23,23 +23,13 @@
     "@formatjs/intl-relativetimeformat": "^4.5.15",
     "@types/node-fetch": "^2.5.3",
     "@types/react-helmet": "^5.0.15",
-<<<<<<< HEAD
-    "@typescript/playground": "0.1.0",
-    "@typescript/sandbox": "0.1.0",
-    "@typescript/twoslash": "3.2.1",
+    "@typescript/playground": "0.1.2",
+    "@typescript/sandbox": "0.1.2",
+    "@typescript/twoslash": "3.2.4",
     "gatsby": "^5.6.1",
     "gatsby-link": "5.6.0",
     "gatsby-plugin-catch-links": "^5.6.0",
     "gatsby-plugin-client-side-redirect": "^1.1.0",
-=======
-    "@typescript/playground": "0.1.2",
-    "@typescript/sandbox": "0.1.2",
-    "@typescript/twoslash": "3.2.4",
-    "gatsby": "^3.8.1",
-    "gatsby-link": "3.10.0",
-    "gatsby-plugin-catch-links": "^3.10.0",
-    "gatsby-plugin-client-side-redirect": "orta/gatsby-plugin-client-side-redirect#index",
->>>>>>> d110ef76
     "gatsby-plugin-i18n": "^1.0.1",
     "gatsby-plugin-manifest": "^5.6.0",
     "gatsby-plugin-offline": "^6.6.0",
@@ -75,15 +65,9 @@
     "@types/react": "^18.0.28",
     "@types/react-dom": "^18.0.11",
     "concurrently": "^5.1.0",
-<<<<<<< HEAD
     "gatsby-plugin-typescript": "^5.6.0",
-    "jest": "*",
-    "ts-jest": "^26.4.4"
-=======
-    "gatsby-plugin-typescript": "^3.10.0",
     "jest": "^29.5.0",
     "ts-jest": "^29.0.5"
->>>>>>> d110ef76
   },
   "jest": {
     "preset": "ts-jest",
