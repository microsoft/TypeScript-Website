--- conflicted
+++ resolved
@@ -96,11 +96,7 @@
       { id: "asp-net-core", title: "ASP.NET Core" },
       { id: "gulp", title: "Gulp" },
       { id: "migrating-from-javascript", title: "Migrating from JavaScript" },
-<<<<<<< HEAD
-      { id: "react-&-webpack", title: "React & Webpack" },
       { id: "babel-with-typescript", title: "Using Babel with TypeScript" },
-=======
->>>>>>> 070ec9e4
     ],
   },
   {
