@import "../../style/globals.scss";
@import "./css/grid.scss";

$headline-background-bg: #00273f;
$headline-foreground-bg: #104261;

@mixin flat-button {
  background-color: white;
  color: black;
  padding: 1rem 1rem;
  text-decoration: none;
  cursor: pointer;

  @media screen and (-ms-high-contrast: active) {
    border: 2px solid grey;
  }

  &:hover,
  &.focus {
    background-color: #eee;
  }

  &:active {
    background-color: #ddd;
  }
}

.version-bar {
  background-color: $ts-dark-bg-color;
  text-align: center;
  color: white;
  padding: 0.7rem 2rem;
  margin: 0;

  p {
    margin: 0;
    a {
      color: $ts-main-blue-lightest-color;
    }
  }
}

.grey-box {
  background-color: #d8d8d8;
  padding: 18px;
  margin-right: 20px;
  box-sizing: border-box;
  a {
    color: black;
  }
}

.clicky-grey-button,
.grey-box {
  &.first {
    margin-left: 20px;
  }

  &.last {
    margin-right: 0;
  }
}

.split-row > .clicky-grey-button {
  flex: 1;
}

@media (max-width: $screen-sm) {
  #index {
    // Doesn't show because it doens't have a way to generate
    // a height, so hard-code it
    div.headline-diagram {
      height: 400px;
      max-width: 100%;
      overflow-x: hidden;
    }

    // Make it 2s instead of 4s
    .split-row > a {
      min-width: 80%;
      margin-left: 20px !important;
    }

    .grey-box {
      margin-right: 0;
    }

    // Can't fit that much info into one component, just drop the quotes
    .illustration {
      display: none;
    }

    ul.dropdown {
      margin-top: 12px;
    }

    .headline-diagram {
      div.editor.front {
        margin: 20px auto;
        position: static;
        width: auto;
        max-width: 400px;
      }

      div.editor.back {
        display: none;
      }
    }

    #m-stories div.copy {
      margin: 20px auto 0;
      position: static;
      text-align: center;
      a.migration-button {
        margin: 0 auto;
      }
    }

    .small_full_width {
      width: 100%;
    }

    .github-bar {
      display: none;
    }
  }
}

.show-only-small {
  display: none;
}

@media (max-width: $screen-xs) {
  .show-only-small {
    display: block !important;
  }

  #index div.headline-diagram div.editor.front {
    max-width: 300px;
  }

  #index .next-headline-button {
    max-width: 280px;
  }
}

#index {
  h1 {
    font-size: 2.5rem;
    line-height: 2.8rem;
    font-weight: 200;
    margin-top: 0;

    strong {
      font-weight: 500;
    }
  }

  h2 {
    text-align: center;
    font-weight: 500;
    font-size: 2.5rem;
    line-height: 2.5rem;
    margin-top: 0;
  }

  h3 {
    font-weight: 400;
    font-size: 1.6rem;
    line-height: 1.6rem;
    margin-top: 0;
    margin-bottom: 2.5rem;
  }

  .darkblue {
    background-color: $ts-main-blue-darkest-color;
    color: white;
  }

  .blue {
    background-color: $ts-main-blue-color;
    color: white;

    a {
      color: white;
    }
  }

  .purple {
    background-color: $ts-muted-purple;
    color: white;
  }

  .dark-green {
    background-color: #086e12;
    color: white;
  }

  .white {
    background-color: white;
    color: black;
  }

  .light-grey {
    background-color: $ts-light-bg-sandy-color;
    color: black;
  }

  .grey {
    background-color: #d8d8d8;
    padding-bottom: 0;
    div.container {
      padding: 1rem;
    }
  }

  .headline .col1 {
    padding-bottom: 3rem;
  }

  .headline .container {
    padding-bottom: 0;
    padding-top: 40px;
    font-size: 1rem;
  }

  .container {
    max-width: 1080px;
    margin: 0 auto;
    padding-top: 64px;
    padding-bottom: 40px;
    display: flex;
    flex-direction: column;
    position: relative;
  }

  .headline-diagram {
    height: 100%;
    overflow-y: hidden;
    position: relative;

    pre .code-container {
      overflow: hidden;
    }

    .editor {
      border: 4px solid #c4c4c4;
      background-color: $ts-main-blue-darkest-color;

      border-radius: 8px;
      width: 540px;

      position: absolute;

      &.front {
        // @media (min-width: 1000px) {
        // right: 40px;
        // }
        right: 20px;
        width: 90%;
        bottom: -80px;
        background-color: $headline-foreground-bg;
        border-color: $headline-foreground-bg;

        @media screen and (-ms-high-contrast: active) {
          border: none;
        }

        .titlebar {
          border-color: $headline-foreground-bg;
        }
        div.lines {
          border-color: $headline-foreground-bg;
        }
      }

      .editor-inner {
        position: relative;
      }

      .titlebar {
        height: 2rem;
        border-bottom: 2px solid #172e38;
        display: flex;
        flex-direction: row;

        .lang {
          margin-left: 6px;
          margin-top: 3px;
          display: none;
        }

        .window-name {
          margin-left: 10px;
          padding-top: 5px;
          display: none;
        }
      }

      .line-error {
        position: absolute;
        left: 0;
        height: 20px;
        width: 22px;
        background-color: $ts-muted-red;
      }

      .underline-error {
        background: url("data:image/svg+xml,%3Csvg%20xmlns%3D'http%3A%2F%2Fwww.w3.org%2F2000%2Fsvg'%20viewBox%3D'0%200%206%203'%20enable-background%3D'new%200%200%206%203'%20height%3D'3'%20width%3D'6'%3E%3Cg%20fill%3D'%23c94824'%3E%3Cpolygon%20points%3D'5.5%2C0%202.5%2C3%201.1%2C3%204.1%2C0'%2F%3E%3Cpolygon%20points%3D'4%2C0%206%2C2%206%2C0.6%205.4%2C0'%2F%3E%3Cpolygon%20points%3D'0%2C2%201%2C3%202.4%2C3%200%2C0.6'%2F%3E%3C%2Fg%3E%3C%2Fsvg%3E")
          repeat-x bottom left;
        padding-bottom: 3px;
      }

      .error-message {
        color: #ff6666;
        font-size: 0.8rem;
        font-family: $font-code;
        position: absolute;
        width: 200px;
      }

      .inline-completions {
        position: relative;

        ul.dropdown {
          display: inline-block;
          position: absolute;
          width: 240px;
          background-color: white;
          color: grey;

          font-family: $font-code;
          font-size: 0.8rem;
          margin: 0;
          padding: 0;

          border-left: 4px solid #4b9edd;

          // Fake the cursor above us
          &::before {
            background-color: white;
            width: 2px;
            position: absolute;
            top: -16px;
            left: -3px;
            content: " ";
          }

          li {
            border-bottom: 1px solid black;
            height: 1rem;
            overflow-x: hidden;
            padding-left: 4px;

            span.result-found {
              color: #4b9edd;
            }
            span.result {
              width: 100px;
              color: black;
              display: inline-block;
            }
          }
        }
      }

      .did-you-mean-icon {
        position: absolute;
      }

      .did-you-mean {
        position: absolute;
      }

      .content {
        height: 380px;
        display: flex;
        flex-direction: row;

        .lines {
          width: 60px;
          border-right: 4px solid #172e38;
          border-left: none;
          flex-shrink: 0;
          display: flex;
          flex-direction: column;
          justify-content: flex-start;
          background-color: $headline-background-bg;
        }

        svg {
          margin: 12px auto;

          path {
            fill: $headline-foreground-bg;
          }
        }

        .text {
          // padding: 1rem;
          font-family: $font-code;
          font-size: 0.8rem;
          line-height: 0.95rem;
          white-space: pre;
          flex-shrink: 1;
          flex-grow: 1;
          overflow-x: scroll;
          position: relative;
          background-color: $headline-background-bg;

          pre {
            margin: 0;
            background-color: $headline-background-bg;
            border: none;
            code {
              font-size: 14px;
              line-height: 16px;
            }
            .error {
              background-color: #341c2c;
              color: #ee5858;
            }
          }

          .language-id {
            display: none;
          }
        }
      }

      .highlight {
        color: #9ed5ff;
      }
    }
    .back .content .text > div {
      padding-right: 200px;
    }
  }

  .button-container {
    display: flex;
    height: 100%;
    width: 100%;
    flex-direction: column-reverse;
    align-items: center;

    @media (max-width: 800px) {
      top: 0;
      position: absolute;
    }

    .next-headline-button {
      background-color: #235a97;
      color: white;
      padding: 3px;
      max-width: 320px;

      display: flex;
      flex-direction: row;
      text-decoration: none;
      bottom: 20px;

      align-items: center;
      margin-bottom: 20px;

      @media screen and (-ms-high-contrast: active) {
        border: 2px solid grey;
      }

      &:hover,
      &.focus {
        background-color: #104261;
      }

      &:active {
        background-color: #0a3855;
        margin-bottom: 19px;
      }

      // I don't like this - I don't know why the editor is in front of the button
      // even though the hierarchy implies it shouldn't - maybe the position abosolute?
      z-index: 1;

      .message {
        margin: 10px;
        font-size: 0.9rem;
        min-width: 140px;
      }

      .next {
        border-left: 2px solid white;

        display: flex;
        flex-direction: row;
        justify-content: center;
        align-items: center;

        p {
          margin-left: 20px;
        }

        svg {
          height: 100%;
          margin-left: 20px;
          margin-right: 10px;

          @media screen and (-ms-high-contrast: active) {
            path {
              fill: grey;
            }
          }
        }
      }
    }
  }

  .call-to-action {
    display: flex;
    justify-content: center;

    a.flat-button {
      display: block;
      height: 1.4rem;
      line-height: 1.4rem;
      text-align: center;
      text-decoration: none;
      font-size: 1.2rem;
      @include flat-button;

      &:first-child {
        margin-right: 2rem;
      }
    }
  }

  .release-info {
    width: 100%;
    display: flex;
    flex-direction: row;
    position: relative;

    .needle,
    .needle-head {
      height: 68px;
      width: 2px;
      background-color: black;
      margin-top: -8px;
      position: absolute;
    }

    .needle-head {
      height: 0;
      margin-left: -4px;
      margin-top: -14px;
      border-left: 4px solid transparent;
      border-right: 4px solid transparent;
      border-top: 6px solid black;

      background-color: transparent;
    }

    > div > div {
      display: flex;
      flex-direction: row;
    }
  }

  .bar {
    width: 100%;
    height: 50px;
    margin-left: -1px;
  }

  .separator {
    margin-top: 50px;
    height: 12px;
    width: 1px;
    background-color: black;
  }

  @media screen and (-ms-high-contrast: active) {
    .needle-head {
      opacity: 0;
    }
    .release-info .needle {
      border: 1px solid black;
      height: 80px;
    }
    .release > div,
    .beta > div,
    .rc > div {
      border: 1px solid black;
    }
  }

  .release {
    width: 55%;
    .bar {
      background-color: #c4c4c4;
    }
  }
  .beta {
    width: 28%;
    .bar {
      background-color: $ts-main-blue-color;
    }
  }
  .rc {
    width: 17%;
    .bar {
      background-color: $ts-main-blue-darker-color;
    }
  }

  .migrations {
    overflow: hidden;
  }

  .migrations .container {
    padding-bottom: 0;
  }

  #m-stories {
    position: relative;
    min-height: 370px;

    .controls a {
      background-color: white;
      width: 2rem;
      height: 2rem;
      color: black;
      position: absolute;
      top: 70%;
      text-align: center;
      line-height: 2.5rem;
      z-index: 2;
      display: flex;
      align-items: center;
      justify-content: center;

      &:hover {
        background-color: #eee;
      }

      &:active {
        background-color: #ddd;
        top: calc(70% + 1px);
      }

      &.left {
        left: 0;
      }

      &.right {
        right: 0;
      }
    }

    .slack {
      .copy {
        background: #4e086f;
        background: linear-gradient(
          90deg,
          #4e086f 48%,
          rgba(78, 8, 111, 0.28) 100%
        );
      }
    }

    .airbnb {
      .copy {
        background: #6f0808;
        background: linear-gradient(
          90deg,
          #6f0808 48%,
          rgba(111, 8, 8, 0.28) 100%
        );
      }

      .fg {
        padding-top: 40px;
      }
    }

    .goog {
      .copy {
        background: #086f56;
        background: linear-gradient(
          90deg,
          #086f56 48%,
          rgba(8, 111, 86, 0.28) 100%
        );
      }

      .illustration .fg {
        padding-top: 40px;
      }
    }

    .copy {
      position: absolute;
      padding-left: 20px;
      padding-right: 30px;
      width: 260px;

      -webkit-transition: opacity 200ms ease-out;
      -moz-transition: opacity 200ms ease-out;
      -o-transition: opacity 200ms ease-out;
      -ms-transition: opacity 200ms ease-out;
      transition: opacity 200ms ease-out;

      p {
        padding: 1rem 0;
      }

      a.migration-button {
        border: 1px solid white;
        color: white;
        text-decoration: none;
        text-align: center;
        width: 60%;
        display: block;
        padding: 8px 0;

        &:hover,
        &:focus {
          background-color: white;
          color: black;
        }
      }
    }

    .illustration {
      .bg {
        position: absolute;
        right: 20px;
      }

      .fg {
        font-size: 1.4rem;
        line-height: 1.6rem;
        width: 370px;
        position: absolute;
        right: 70px;
      }
    }
  }

  .oss {
    width: 100%;

    .icons {
      display: flex;
      flex-direction: row;
      justify-content: space-around;
      flex-wrap: wrap;
      max-width: 800px;
      margin: 0 auto;

      @media screen and (-ms-high-contrast: black-on-white) {
        svg path {
          fill: black;
        }
      }
      @media screen and (-ms-high-contrast: white-on-black) {
        svg path {
          fill: white;
        }
      }

      svg {
        margin: 0 auto;
      }

      a {
        flex: 1;
        margin: 20px;
        color: white;
        text-align: center;
        height: 145px;
        width: 140px;
        max-width: 140px;
        display: flex;
        flex-direction: column;
        justify-content: space-between;

        p {
          padding-bottom: 0;
        }
      }
    }
  }

  .github-bar {
    position: absolute;
    opacity: 0;
    -webkit-transition: opacity 300ms ease-out;
    -moz-transition: opacity 300ms ease-out;
    -o-transition: opacity 300ms ease-out;
    -ms-transition: opacity 300ms ease-out;
    transition: opacity 300ms ease-out;

    &.left {
      left: -200px;
    }
    &.right {
      right: -200px;
    }
  }

  ul#videos {
    padding: 0;
    margin: 0;

    li {
      margin: 0;
      padding: 0;
      list-style: none;
      border-left: 2px solid transparent;

      &.active {
        border-color: black;
      }

      a {
        text-decoration: none;
        color: black;
        font-size: 1rem;
        display: block;
        margin-left: 6px;
      }

      span {
        font-style: italic;
        font-size: 0.8rem;
      }
    }
  }
<<<<<<< HEAD
}

// Prototypes for an index page two

.yellow {
  background-color: #f1dd3f;
  color: black;
  margin-bottom: -110px;

  .col1 {
    width: 50%;
    align-self: stretch;

    pre {
      overflow: hidden;
      height: 220px;
      code {
        font-size: 14px;
        line-height: 16px;
      }
    }
  }

  a {
    color: black;
  }
}

.darkblue.dt {
  position: relative;

  .dark-blue-trans-bg {
    background-color: $ts-main-blue-darkest-color;
  }
  .dt-background {
    font-size: 1.2rem;
    font-family: $font-code;
    opacity: 0.2;
    position: absolute;
    top: 20px;
    left: 20px;
    width: 80%;
    bottom: 20px;
    overflow: hidden;
=======

  .installation-panel {
    .flat-button {
      margin-top: 20px;
      display: block;
      @include flat-button;

      svg {
        opacity: 0;
        transition: opacity 0.2s linear;
        width: 0.9em;
        height: 0.9em;
        float: right;
        margin-top: 3px;
      }

      &:hover svg {
        opacity: 1;
      }
    }
    .tooltip {
      display: none;
      background-color: rgb(63, 63, 63);
      color: #fff;
      text-align: center;
      padding: 5px 8px;
      border-radius: 2px;
      font-family: $font-code;
      font-size: 14px;
      white-space: pre-wrap;
      border-radius: 2px;
      z-index: 100;
      pointer-events: none;
    }
>>>>>>> 508c902c
  }
}<|MERGE_RESOLUTION|>--- conflicted
+++ resolved
@@ -836,52 +836,6 @@
       }
     }
   }
-<<<<<<< HEAD
-}
-
-// Prototypes for an index page two
-
-.yellow {
-  background-color: #f1dd3f;
-  color: black;
-  margin-bottom: -110px;
-
-  .col1 {
-    width: 50%;
-    align-self: stretch;
-
-    pre {
-      overflow: hidden;
-      height: 220px;
-      code {
-        font-size: 14px;
-        line-height: 16px;
-      }
-    }
-  }
-
-  a {
-    color: black;
-  }
-}
-
-.darkblue.dt {
-  position: relative;
-
-  .dark-blue-trans-bg {
-    background-color: $ts-main-blue-darkest-color;
-  }
-  .dt-background {
-    font-size: 1.2rem;
-    font-family: $font-code;
-    opacity: 0.2;
-    position: absolute;
-    top: 20px;
-    left: 20px;
-    width: 80%;
-    bottom: 20px;
-    overflow: hidden;
-=======
 
   .installation-panel {
     .flat-button {
@@ -916,6 +870,50 @@
       z-index: 100;
       pointer-events: none;
     }
->>>>>>> 508c902c
+  }
+}
+
+// Prototypes for an index page two
+
+.yellow {
+  background-color: #f1dd3f;
+  color: black;
+  margin-bottom: -110px;
+
+  .col1 {
+    width: 50%;
+    align-self: stretch;
+
+    pre {
+      overflow: hidden;
+      height: 220px;
+      code {
+        font-size: 14px;
+        line-height: 16px;
+      }
+    }
+  }
+
+  a {
+    color: black;
+  }
+}
+
+.darkblue.dt {
+  position: relative;
+
+  .dark-blue-trans-bg {
+    background-color: $ts-main-blue-darkest-color;
+  }
+  .dt-background {
+    font-size: 1.2rem;
+    font-family: $font-code;
+    opacity: 0.2;
+    position: absolute;
+    top: 20px;
+    left: 20px;
+    width: 80%;
+    bottom: 20px;
+    overflow: hidden;
   }
 }