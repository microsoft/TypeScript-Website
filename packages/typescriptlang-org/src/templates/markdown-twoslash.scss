--- conflicted
+++ resolved
@@ -115,13 +115,8 @@
     transition: none;
   }
 }
-<<<<<<< HEAD
-
-pre .code-container > a:hover {
-=======
 pre .code-container > a:hover,
 pre .code-container > a:focus {
->>>>>>> 50bead3a
   color: white;
   background-color: var(--link-color);
   opacity: 1;
