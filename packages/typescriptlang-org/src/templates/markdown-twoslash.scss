--- conflicted
+++ resolved
@@ -115,24 +115,14 @@
     transition: none;
   }
 }
-<<<<<<< HEAD
 pre .code-container > a:hover,
 pre .code-container > a:focus {
-=======
-
-pre .code-container>a:hover {
->>>>>>> 69dfb300
   color: white;
   background-color: var(--link-color);
   opacity: 1;
 }
-<<<<<<< HEAD
 pre .code-container:hover a,
 pre .code-container:focus a {
-=======
-
-pre .code-container:hover a {
->>>>>>> 69dfb300
   opacity: 1;
 }
 
