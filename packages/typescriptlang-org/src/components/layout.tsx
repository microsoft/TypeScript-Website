import React from "react"
import { SiteNav, Props } from "./layout/TopNav"
import { SiteFooter } from "./layout/SiteFooter"
import { SeoProps, HeadSEO } from "./HeadSEO";
import "./layout/main.scss"
import { AppInsights } from "./AppInsights";
import { Helmet } from "react-helmet";
import { CookieBanner } from "./layout/CookieBanner"

type LayoutProps = SeoProps & Props & {
  lang: string,
  children: any
}

// Test for IE11
if (!Array.prototype.forEach) {
  Array.prototype.forEach = function forEach(callback, thisArg) {
    if (typeof callback !== 'function') {
      throw new TypeError(callback + ' is not a function');
    }
    var array = this;
    thisArg = thisArg || this;
    for (var i = 0, l = array.length; i !== l; ++i) {
      callback.call(thisArg, array[i], i, array);
    }
  };
}

<<<<<<< HEAD
// if (window.NodeList && !NodeList.prototype.forEach) {
//   // @ts-ignore
//   NodeList.prototype.forEach = Array.prototype.forEach;
// }

// // @ts-ignore
// if (window.HTMLCollection && !HTMLCollection.prototype.forEach) {
//   // @ts-ignore
//   HTMLCollection.prototype.forEach = Array.prototype.forEach;
// }
=======
const hasWindow = (typeof window !== `undefined`)

if (hasWindow && window.NodeList && !NodeList.prototype.forEach) {
  // @ts-ignore
  NodeList.prototype.forEach = Array.prototype.forEach;
}

// @ts-ignore
if (hasWindow && window.HTMLCollection && !HTMLCollection.prototype.forEach) {
  // @ts-ignore
  HTMLCollection.prototype.forEach = Array.prototype.forEach;
}
>>>>>>> 22c96599

export const Layout = (props: LayoutProps) => {
  return (
    <>
      <Helmet htmlAttributes={{ lang: props.lang }}>
        {/* Should be a NOOP for anything but edge, and much older browsers */}
        <script src="https://polyfill.io/v3/polyfill.min.js?features=es2015" />
      </Helmet>
      <HeadSEO {...props} />
      <div className="ms-Fabric">
        <SiteNav {...props} />
        <CookieBanner />
        <main>{props.children}</main>
        <SiteFooter {...props} />
      </div>
      <AppInsights />
    </>
  )
}<|MERGE_RESOLUTION|>--- conflicted
+++ resolved
@@ -26,18 +26,6 @@
   };
 }
 
-<<<<<<< HEAD
-// if (window.NodeList && !NodeList.prototype.forEach) {
-//   // @ts-ignore
-//   NodeList.prototype.forEach = Array.prototype.forEach;
-// }
-
-// // @ts-ignore
-// if (window.HTMLCollection && !HTMLCollection.prototype.forEach) {
-//   // @ts-ignore
-//   HTMLCollection.prototype.forEach = Array.prototype.forEach;
-// }
-=======
 const hasWindow = (typeof window !== `undefined`)
 
 if (hasWindow && window.NodeList && !NodeList.prototype.forEach) {
@@ -50,7 +38,6 @@
   // @ts-ignore
   HTMLCollection.prototype.forEach = Array.prototype.forEach;
 }
->>>>>>> 22c96599
 
 export const Layout = (props: LayoutProps) => {
   return (
