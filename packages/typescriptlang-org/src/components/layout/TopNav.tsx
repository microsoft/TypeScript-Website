--- conflicted
+++ resolved
@@ -42,37 +42,6 @@
   // the page is loaded
   useEffect(() => {
     setupStickyNavigation()
-<<<<<<< HEAD
-=======
-
-    // @ts-ignore - this comes from the script above
-    if (window.docsearch) {
-      loadDocSearch();
-    }
-    if (document.getElementById("algolia-search")) return
-
-    const searchScript = document.createElement('script');
-    searchScript.id = "algolia-search"
-    const searchCSS = document.createElement('link');
-
-    searchScript.src = withPrefix("/js/docsearch.js");
-    searchScript.async = true;
-    searchScript.onload = () => {
-      // @ts-ignore - this comes from the script above
-      if (window.docsearch) {
-        loadDocSearch();
-
-        searchCSS.rel = 'stylesheet';
-        searchCSS.href = withPrefix('/css/docsearch.css');
-        searchCSS.type = 'text/css';
-        document.body.appendChild(searchCSS);
-
-        document.getElementById("search-form")?.classList.add("search-enabled")
-      }
-    }
-
-    document.body.appendChild(searchScript);
->>>>>>> a11d4eeb
   }, []);
 
   return (
@@ -103,27 +72,14 @@
 
         <div className="right above-small">
           <div className="search-section">
-<<<<<<< HEAD
-            <ul>
-              <OpenInMyLangQuickJump />
-              <li className="nav-item">
-                <DocSearch
+            <OpenInMyLangQuickJump />
+            <div className="nav-item">
+              <DocSearch
                   apiKey="3c2db2aef0c7ff26e8911267474a9b2c"
                   indexName="typescriptlang"
                   appId="BH4D9OD16A"
                 />
-              </li>
-            </ul>
-=======
-            <OpenInMyLangQuickJump />
-            <div className="nav-item">
-              <form id="search-form" className="search top-nav" role="search" aria-live="assertive">
-                <svg fill="none" height="16" viewBox="0 0 16 16" width="16" xmlns="http://www.w3.org/2000/svg"><path d="m10.5 0c.5052 0 .9922.0651042 1.4609.195312.4688.130209.9063.315105 1.3125.554688.4063.239583.7761.52865 1.1094.86719.3386.33333.6276.70312.8672 1.10937s.4245.84375.5547 1.3125.1953.95573.1953 1.46094-.0651.99219-.1953 1.46094-.3151.90625-.5547 1.3125-.5286.77864-.8672 1.11718c-.3333.33334-.7031.61978-1.1094.85938-.4062.2396-.8437.4245-1.3125.5547-.4687.1302-.9557.1953-1.4609.1953-.65104 0-1.27604-.1094-1.875-.3281-.59375-.2188-1.14062-.5339-1.64062-.94534l-6.132818 6.12504c-.098958.0989-.216145.1484-.351562.1484s-.252604-.0495-.351562-.1484c-.0989588-.099-.148438-.2162-.148438-.3516s.0494792-.2526.148438-.3516l6.125002-6.13278c-.41146-.5-.72656-1.04687-.94532-1.64062-.21874-.59896-.32812-1.22396-.32812-1.875 0-.50521.0651-.99219.19531-1.46094s.31511-.90625.55469-1.3125.52604-.77604.85938-1.10937c.33854-.33854.71093-.627607 1.11718-.86719s.84375-.424479 1.3125-.554688c.46875-.1302078.95573-.195312 1.46094-.195312zm0 10c.6198 0 1.2031-.11719 1.75-.35156.5469-.23959 1.0234-.5625 1.4297-.96875.4062-.40625.7265-.88281.9609-1.42969.2396-.54688.3594-1.13021.3594-1.75s-.1198-1.20312-.3594-1.75c-.2344-.54688-.5547-1.02344-.9609-1.42969-.4063-.40625-.8828-.72656-1.4297-.96093-.5469-.23959-1.1302-.35938-1.75-.35938-.61979 0-1.20312.11979-1.75.35938-.54688.23437-1.02344.55468-1.42969.96093s-.72916.88281-.96875 1.42969c-.23437.54688-.35156 1.13021-.35156 1.75s.11719 1.20312.35156 1.75c.23959.54688.5625 1.02344.96875 1.42969s.88281.72916 1.42969.96875c.54688.23437 1.13021.35156 1.75.35156z" fill="#fff" /></svg>
-                <span><input id='search-box-top' type="search" placeholder={i("nav_search_placeholder")} aria-label={i("nav_search_aria")} /></span>
-                <input type="submit" style={{ display: "none" }} />
-              </form>
             </div>
->>>>>>> a11d4eeb
           </div>
         </div>
       </div>
