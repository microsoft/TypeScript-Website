import React, { useEffect } from "react"

import "./TopNav.scss"
import { setupStickyNavigation } from "./stickyNavigation";
import { useIntl } from "react-intl";
<<<<<<< HEAD
import { AllSitePage, createIntlLink } from "../IntlLink";
import { DocSearch } from '../DocSearch';
=======
import { createIntlLink } from "../IntlLink";
>>>>>>> e85f670c

export type Props = {
  lang: string
}

import { navCopy } from "../../copy/en/nav"
import { createInternational } from "../../lib/createInternational"
import { OpenInMyLangQuickJump } from "./LanguageRecommendation";

export const SiteNav = (props: Props) => {
  const i = createInternational<typeof navCopy>(useIntl())
  const IntlLink = createIntlLink(props.lang)

  // This extra bit of mis-direction ensures that non-essential code runs after
  // the page is loaded
  useEffect(() => {
    setupStickyNavigation()
  }, []);

  return (
    <header dir="ltr">
      <a className="skip-to-main" href="#site-content" tabIndex={0}>{i("skip_to_content")}</a>

      <div id="top-menu" className="up">
        <div className="left below-small">

          <IntlLink id="home-page-logo" to="/" aria-label="TypeScript Home Page">
            <svg fill="none" height="26" viewBox="0 0 27 26" width="27" xmlns="http://www.w3.org/2000/svg"><path clipRule="evenodd" d="m.98608 0h24.32332c.5446 0 .9861.436522.9861.975v24.05c0 .5385-.4415.975-.9861.975h-24.32332c-.544597 0-.98608-.4365-.98608-.975v-24.05c0-.538478.441483-.975.98608-.975zm13.63142 13.8324v-2.1324h-9.35841v2.1324h3.34111v9.4946h2.6598v-9.4946zm1.0604 9.2439c.4289.2162.9362.3784 1.5218.4865.5857.1081 1.2029.1622 1.8518.1622.6324 0 1.2331-.0595 1.8023-.1784.5691-.1189 1.0681-.3149 1.497-.5879s.7685-.6297 1.0187-1.0703.3753-.9852.3753-1.6339c0-.4703-.0715-.8824-.2145-1.2365-.1429-.3541-.3491-.669-.6186-.9447-.2694-.2757-.5925-.523-.9692-.7419s-.8014-.4257-1.2743-.6203c-.3465-.1406-.6572-.2771-.9321-.4095-.275-.1324-.5087-.2676-.7011-.4054-.1925-.1379-.3409-.2838-.4454-.4379-.1045-.154-.1567-.3284-.1567-.523 0-.1784.0467-.3392.1402-.4824.0935-.1433.2254-.2663.3959-.369s.3794-.1824.6269-.2392c.2474-.0567.5224-.0851.8248-.0851.22 0 .4523.0162.697.0486.2447.0325.4908.0825.7382.15.2475.0676.4881.1527.7218.2555.2337.1027.4495.2216.6475.3567v-2.4244c-.4015-.1514-.84-.2636-1.3157-.3365-.4756-.073-1.0214-.1095-1.6373-.1095-.6268 0-1.2207.0662-1.7816.1987-.5609.1324-1.0544.3392-1.4806.6203s-.763.6392-1.0104 1.0743c-.2475.4352-.3712.9555-.3712 1.5609 0 .7731.2268 1.4326.6805 1.9785.4537.546 1.1424 1.0082 2.0662 1.3866.363.146.7011.2892 1.0146.4298.3134.1405.5842.2865.8124.4378.2282.1514.4083.3162.5403.4946s.198.3811.198.6082c0 .1676-.0413.323-.1238.4662-.0825.1433-.2076.2676-.3753.373s-.3766.1879-.6268.2473c-.2502.0595-.5431.0892-.8785.0892-.5719 0-1.1383-.0986-1.6992-.2959-.5608-.1973-1.0805-.4933-1.5589-.8879z" fill="#fff" fillRule="evenodd" /></svg>
            <span className="hide-small">TypeScript</span>
          </IntlLink>

          <nav role="navigation">
            <ul>
              <li className="nav-item hide-small"><IntlLink to="/download">{i("nav_download")}</IntlLink></li>
              <li className="nav-item"><IntlLink to="/docs"><span>{i("nav_documentation_short")}</span></IntlLink></li>
              <li className="nav-item show-only-large"><IntlLink to="/docs/handbook/intro.html">{i("nav_handbook")}</IntlLink></li>
              <li className="nav-item"><IntlLink to="/community">{i("nav_community")}</IntlLink></li>
              <li className="nav-item show-only-largest"><IntlLink to="/play">{i("nav_playground")}</IntlLink></li>
              <li className="nav-item"><IntlLink to="/tools">{i("nav_tools")}</IntlLink></li>
            </ul>
          </nav>

        </div>


        <div className="right above-small">
          <div className="search-section">
            <ul>
              <OpenInMyLangQuickJump />
              <li className="nav-item">
                <DocSearch
                  apiKey="3c2db2aef0c7ff26e8911267474a9b2c"
                  indexName="typescriptlang"
                  appId="BH4D9OD16A"
                />
              </li>
            </ul>
          </div>
        </div>
      </div>

      <div id="site-content" />
    </header >
  )
}<|MERGE_RESOLUTION|>--- conflicted
+++ resolved
@@ -3,12 +3,8 @@
 import "./TopNav.scss"
 import { setupStickyNavigation } from "./stickyNavigation";
 import { useIntl } from "react-intl";
-<<<<<<< HEAD
-import { AllSitePage, createIntlLink } from "../IntlLink";
+import { createIntlLink } from "../IntlLink";
 import { DocSearch } from '../DocSearch';
-=======
-import { createIntlLink } from "../IntlLink";
->>>>>>> e85f670c
 
 export type Props = {
   lang: string
