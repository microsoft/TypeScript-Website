--- conflicted
+++ resolved
@@ -19,11 +19,7 @@
           <DevNav active="playground plugins" />
           <div className="raised content main-content-block">
             <div className="split-sixhundred">
-<<<<<<< HEAD
-              <h1 style={{ marginTop: "20px" }}>Your code, our sandbox</h1>
-=======
               <h1 style={{ marginTop: "20px" }}>Your toys, our sandbox</h1>
->>>>>>> 122c1457
               <p>The new TypeScript Playground allows people to hook into the Playground and extend it in ways in which the TypeScript team don't expect.</p>
               <p>The sidebar of the Playground uses the same plugin infrastructure as external plugins, so you have the same level of access as the playground to build interesting projects.</p>
               <p>Playground plugins use frameworks, you're free to inject them at runtime and use them if you need to - but the current plugins are built with the vanilla DOM APIs and TypeScript.</p>
