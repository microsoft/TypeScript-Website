import { defineMessages } from "react-intl"
import { playCopy } from "./zh/playground"
import { messages as chineseMessages } from "./zh"
import { navCopy } from "./zh/nav"
import { headCopy } from "./zh/head-seo"
import { docCopy } from "./zh/documentation"
import { indexCopy } from "./zh/index"
<<<<<<< HEAD
import { comCopy } from "./zh/community"
=======
import { comCopy } from "./en/community"
import { handbookCopy } from './zh/handbook'
>>>>>>> 3728d927

export const messages = {
  ...chineseMessages,
  ...navCopy,
  ...docCopy,
  ...headCopy,
  ...indexCopy,
  ...playCopy,
  ...comCopy,
  ...handbookCopy,
}

export const lang = defineMessages(messages)<|MERGE_RESOLUTION|>--- conflicted
+++ resolved
@@ -5,12 +5,8 @@
 import { headCopy } from "./zh/head-seo"
 import { docCopy } from "./zh/documentation"
 import { indexCopy } from "./zh/index"
-<<<<<<< HEAD
 import { comCopy } from "./zh/community"
-=======
-import { comCopy } from "./en/community"
 import { handbookCopy } from './zh/handbook'
->>>>>>> 3728d927
 
 export const messages = {
   ...chineseMessages,
