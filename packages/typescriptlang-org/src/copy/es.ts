import { defineMessages } from "react-intl"
import { Copy, messages as englishMessages } from "./en"
import { navCopy } from "./es/nav"
import { headCopy } from "./es/head-seo"
<<<<<<< HEAD
import { docCopy } from "./es/documentation"
import { indexCopy } from "./en/index"
=======
import { docCopy } from "./en/documentation"
import { indexCopy } from "./es/index"
>>>>>>> c0f33c90
import { playCopy } from "./es/playground"
import { comCopy } from "./es/community"
import { handbookCopy } from "./en/handbook"

export const lang: Copy = defineMessages({
  ...englishMessages,
  ...navCopy,
  ...docCopy,
  ...headCopy,
  ...indexCopy,
  ...playCopy,
  ...comCopy,
  ...handbookCopy,
})<|MERGE_RESOLUTION|>--- conflicted
+++ resolved
@@ -2,13 +2,10 @@
 import { Copy, messages as englishMessages } from "./en"
 import { navCopy } from "./es/nav"
 import { headCopy } from "./es/head-seo"
-<<<<<<< HEAD
+
 import { docCopy } from "./es/documentation"
-import { indexCopy } from "./en/index"
-=======
-import { docCopy } from "./en/documentation"
 import { indexCopy } from "./es/index"
->>>>>>> c0f33c90
+
 import { playCopy } from "./es/playground"
 import { comCopy } from "./es/community"
 import { handbookCopy } from "./en/handbook"
