--- conflicted
+++ resolved
@@ -8,13 +8,12 @@
     open: "Go",
     cancel: "Don't ask again",
   },
-<<<<<<< HEAD
   pt: {
     shorthand: "Em Pt",
     body: "Esta página está disponível em Português",
     open: "Ir",
     cancel: "Não perguntar novamente",
-=======
+  },
   ja: {
     shorthand: "日本語",
     body: "このページを日本語で利用しますか？",
@@ -26,6 +25,5 @@
     body: "当前页面有中文版本",
     open: "跳转",
     cancel: "不再询问",
->>>>>>> 991deecc
   },
 }