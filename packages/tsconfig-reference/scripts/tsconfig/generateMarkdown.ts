// @ts-check
// Data-dump all the TSConfig options

/** Run with:
     node --inspect-brk ./node_modules/.bin/ts-node --project packages/tsconfig-reference/tsconfig.json packages/tsconfig-reference/scripts/generateMarkdown.ts
     yarn ts-node --project packages/tsconfig-reference/tsconfig.json packages/tsconfig-reference/scripts/generateMarkdown.ts 
*/

/**
 * This sets up:
 *
 *   - language (en, ja, zh, pt, etc)
 *     - Sections
 *       - Top Level Fields
 *       - Compiler Options
 *       - Watch Options
 *
 */

console.log("TSConfig Ref: MD for TSConfig");

<<<<<<< HEAD
import { writeFileSync, readdirSync, existsSync, readFileSync, mkdirSync } from "fs";
=======
import { writeFileSync, readdirSync, existsSync } from "fs";
>>>>>>> 23cd21ae
import { join } from "path";
import * as assert from "assert";
import { read as readMarkdownFile } from "gray-matter";
import * as prettier from "prettier";
import { CompilerOptionJSON } from "./generateJSON.js";
import * as remark from "remark";
import * as remarkHTML from "remark-html";

import {
  typeAcquisitionCompilerOptNames,
  buildOptionCompilerOptNames,
  watchOptionCompilerOptNames,
  rootOptNames,
} from "../tsconfigRules";

const options = require("../../data/tsconfigOpts.json").options as CompilerOptionJSON[];
const categories = require("../../data/tsconfigCategories.json") as typeof import("../../data/tsconfigCategories.json");

const orderedCategories = [
  "Project_Files_0",
  "Type_Checking_6248",
  "Modules_6244",
  "Emit_6246",
  "JavaScript_Support_6247",
  "Editor_Support_6249",
  "Interop_Constraints_6252",
  "Backwards_Compatibility_6253",
  "Language_and_Environment_6254",
  "Compiler_Diagnostics_6251",
  "Projects_6255",
  "Output_Formatting_6256",
  "Completeness_6257",
  "Command_line_Options_6171",
  "Watch_and_Build_Modes_6250",
  "Watch_Options_999",
];

// Makes sure all categories are accounted for in ^
const got = Object.keys(categories).sort();
const expected = orderedCategories.map((c) => c.split("_").pop()).sort();
assert.deepEqual(got, expected, `Expected to find everything in ${orderedCategories}`);

// Extract out everything which doesn't live in compilerOptions
const notCompilerOptions = ["Project_Files_0", "Watch_Options_999"];
const categoriesForCompilerOpts = orderedCategories.filter((c) => !notCompilerOptions.includes(c));

const compilerOptions = options.filter(
  (o) =>
    !typeAcquisitionCompilerOptNames.includes(o.name) &&
    !watchOptionCompilerOptNames.includes(o.name) &&
    !buildOptionCompilerOptNames.includes(o.name) &&
    !rootOptNames.includes(o.name)
);

// The TSConfig Reference is a collection of sections which have options or
// a collection of categories which have options
const sections = [
  { name: "Top Level", options: rootOptNames },
  {
    name: "compilerOptions",
    categories: categoriesForCompilerOpts,
  },
  { name: "watchOptions", options: watchOptionCompilerOptNames, idPrefix: "watch" },
  { name: "typeAcquisition", options: typeAcquisitionCompilerOptNames, idPrefix: "type" },
];

const parseMarkdown = (md: string) => remark().use(remarkHTML).processSync(md);

const languages = readdirSync(join(__dirname, "..", "..", "copy")).filter(
  (f) => !f.startsWith(".")
);

languages.forEach((lang) => {
  const locale = join(__dirname, "..", "..", "copy", lang);
  const fallbackLocale = join(__dirname, "..", "..", "copy", "en");

  const mdChunks: string[] = [];
  const optionsOneLiners: Record<string, string> = {};

  const getPathInLocale = (path: string, optionalExampleContent?: string, failable = false) => {
    if (existsSync(join(locale, path))) return join(locale, path);
    if (existsSync(join(fallbackLocale, path))) return join(fallbackLocale, path);

    const localeDesc = lang === "en" ? lang : `either ${lang} or English`;
    if (!failable)
      // prettier-ignore
      throw new Error("Could not find a path for " + path + " in " + localeDesc + " " + optionalExampleContent || "");
  };

  // Make a JSON dump of the category anchors someone wrapping the markdown
  const allCategories = [] as {
    display: string;
    anchor: string;
    options: { name: string; anchor: string }[];
  }[];

  const optionsSummary = [] as {
    display: string;
    oneliner: string;
    id: string;
    categoryID: string;
    categoryDisplay: string;
  }[];

  sections.forEach((section) => {
    const sectionCategories = section.categories || [section.name];
    // Heh, the section uses an article and the categories use a section
    mdChunks.push(
      `<div class="tsconfig raised main-content-block markdown"><article id='${section.name}'>`
    );

    // Intro to the section
    const sectionsPath = getPathInLocale(join("sections", section.name + ".md"));
    const sectionsFile = readMarkdownFile(sectionsPath);
    mdChunks.push("\n" + sectionsFile.content + "\n");

    // Show a sticky sub-nav for the categories
    if (sectionCategories.length > 1) {
      mdChunks.push(`<nav id="sticky"><ul>`);
      sectionCategories.forEach((categoryID) => {
        const categoryPath = getPathInLocale(join("categories", categoryID + ".md"));
        const categoryFile = readMarkdownFile(categoryPath);

        mdChunks.push(`<li><a href="#${categoryID}">${categoryFile.data.display}</a></li>`);
      });
      mdChunks.push("</ul></nav>");
    }

    mdChunks.push("<div>");

    sectionCategories.forEach((categoryID) => {
      // We need this to look up the category ID
      const category = Object.values(categories).find((c: any) => c.key === categoryID);
      let categoryName = categoryID;

      if (category) {
        const categoryPath = getPathInLocale(join("categories", categoryID + ".md"));
        const categoryFile = readMarkdownFile(categoryPath);

        assert.ok(categoryFile.data.display, "No display data for category: " + categoryID); // Must have a display title in the front-matter
        categoryName = categoryFile.data.display;

        mdChunks.push("<div class='category'>");

        // Let the title change its display but keep the same ID
        const title = `<h2 id='${categoryID}' ><a href='#${categoryID}' name='${categoryID}' aria-label="Link to the section ${categoryName}" aria-labelledby='${categoryID}'>#</a>${categoryName}</h2>`;
        mdChunks.push(title);

        // Push the category copy
        mdChunks.push(categoryFile.content);
        mdChunks.push("</div>");
      }

      // Pull out their options for the section
      const optionsForCategory = section.options
        ? section.options
            .map((opt) => {
              const richOpt = options.find((o) => o.name === opt);
              // if (!richOpt) throw new Error(`Could not find an option for ${opt} in ${section.name}`);
              return richOpt;
            })
            .filter(Boolean)
        : compilerOptions.filter((o) => o.categoryCode === category.code);

      // prettier-ignore
      assert.ok(optionsForCategory, "Could not find options for " + categoryID + " in " + JSON.stringify(categories));

      const localisedOptions = [] as { name: string; anchor: string }[];

      optionsForCategory.forEach((option) => {
        const optionName = option.name;
        const optionUID = section.idPrefix ? `${section.idPrefix}-${option.name}` : option.name;

        const mdPath = join("options", optionName + ".md");
        const scopedMDPath = join("options", section.name, optionName + ".md");

        const fullPath = join(__dirname, "..", "..", "copy", lang, mdPath);
        const exampleOptionContent = `\n\n\n Run:\n    echo '---\\ndisplay: "${optionName}"\\noneline: "Does something"\\n---\\n${option.description?.message}\\n' > ${fullPath}\n\nThen add some docs and run: \n>  yarn workspace tsconfig-reference build\n\n`;

        const optionPath = getPathInLocale(mdPath, exampleOptionContent, true);
        const scopedOptionPath = getPathInLocale(scopedMDPath, exampleOptionContent, true);

        const optionFile = readMarkdownFile(scopedOptionPath || optionPath);

        // prettier-ignore
        assert.ok(optionFile, "Could not find an optionFile: " + optionName);

        // Must have a display title in the front-matter
        // prettier-ignore
        assert.ok(optionFile.data.display, "Could not find a 'display' for option: " + optionName + " in " + lang);
        // prettier-ignore
        assert.ok(optionFile.data.oneline, "Could not find a 'oneline' for option: " + optionName + " in " + lang);

        optionsSummary.push({
          id: optionName,
          display: optionFile.data.display,
          oneliner: optionFile.data.oneline,
          categoryID: categoryID,
          categoryDisplay: categoryName,
        });

        optionsOneLiners[optionName] = optionFile.data.oneline;

        mdChunks.push("<section class='compiler-option'>");

        // Let the title change its display but keep the same ID
        const titleLink = `<a aria-label="Link to the compiler option: ${optionName}" id='${optionUID}' href='#${optionUID}' name='${optionUID}' aria-labelledby="${optionUID}-config">#</a>`;
        const title = `<h3 id='${optionUID}-config'>${titleLink} ${optionFile.data.display} - <code>${optionName}</code></h3>`;
        mdChunks.push(title);

        // Make a flexbox container for the table and content
        mdChunks.push("<div class='compiler-content'>");

        mdChunks.push("<div class='markdown'>");
        // Push in the content of the file
        mdChunks.push(optionFile.content);

        mdChunks.push("</div>");

        // Make a markdown table of the important metadata
        const mdTableRows = [] as [string, string][];

        if (option.deprecated) mdTableRows.push(["Status", "Deprecated"]);

        if (option.recommended) mdTableRows.push(["Recommended", "True"]);

        if (option.defaultValue) {
          const value = option.defaultValue.includes(" ")
            ? option.defaultValue
            : "`" + option.defaultValue + "`";
          mdTableRows.push(["Default", value]);
        }

        if (option.allowedValues) {
          const optionValue = option.allowedValues.join(",<br/>");
          mdTableRows.push(["Allowed", optionValue]);
        }

        if (option.related) {
          const optionValue = option.related
            .map(
              (r) =>
                `<a href='#${r}' aria-label="Jump to compiler option info for ${r}" ><code>${r}</code></a>`
            )
            .join(", ");
          mdTableRows.push(["Related", optionValue]);
        }

        if (option.internal) {
          mdTableRows.push(["Status", "internal"]);
        }

        if (option.releaseVersion) {
          const underscores = option.releaseVersion.replace(".", "-");
          const link = `/docs/handbook/release-notes/typescript-${underscores}.html`;
          mdTableRows.push([
            "Released",
            `<a aria-label="Release notes for TypeScript ${option.releaseVersion}" href="${link}">${option.releaseVersion}</a>`,
          ]);
        }

        const table =
          "<ul class='compiler-option-md'>" +
          mdTableRows
            .map((r) => `<li><span>${r[0]}:</span>${parseMarkdown(r[1])}</li>`)
            .join("\n") +
          "</ul>";

        if (!scopedOptionPath) mdChunks.push(table);

        mdChunks.push("</div></section>");

        localisedOptions.push({ anchor: optionName, name: optionFile.data.display });
      });

      allCategories.push({
        display: categoryName,
        anchor: categoryID,
        options: localisedOptions,
      });
    });

    mdChunks.push("</div>"); // Closes div class='indent'
    mdChunks.push(`</article></div>`);
  });

  // Write the Markdown and JSON
  const markdown = prettier.format(mdChunks.join("\n"), { filepath: "index.md" });
  const mdPath = join(__dirname, "..", "..", "output", lang + ".md");
  writeFileSync(mdPath, markdown);

  writeFileSync(
    join(__dirname, "..", "..", "output", lang + ".json"),
    JSON.stringify({ categories: allCategories })
  );

  // This is used by the playground
  writeFileSync(
    join(__dirname, "..", "..", "output", lang + "-summary.json"),
    JSON.stringify({ options: optionsSummary })
  );

  const jsonDir = join(__dirname, "..", "..", "..", "typescriptlang-org", "static", "js", "json");
  if (!existsSync(jsonDir)) mkdirSync(jsonDir);

  // This is used by the tsconfig popups
  writeFileSync(
    join(jsonDir, lang + "-tsconfig-popup.json"),
    JSON.stringify({ options: optionsOneLiners })
  );
});

writeFileSync(
  join(__dirname, "..", "..", "output", "languages.json"),
  JSON.stringify({ languages })
);

// From https://stackoverflow.com/questions/8495687/split-array-into-chunks
function chunk<T>(arr: T[], chunkSize: number): T[][] {
  const newArray = [];
  for (let i = 0, len = arr.length; i < len; i += chunkSize)
    newArray.push(arr.slice(i, i + chunkSize));
  return newArray;
}

console.log(`Wrote TSConfig files for: ${languages.join(", ")}}`);<|MERGE_RESOLUTION|>--- conflicted
+++ resolved
@@ -19,11 +19,7 @@
 
 console.log("TSConfig Ref: MD for TSConfig");
 
-<<<<<<< HEAD
-import { writeFileSync, readdirSync, existsSync, readFileSync, mkdirSync } from "fs";
-=======
-import { writeFileSync, readdirSync, existsSync } from "fs";
->>>>>>> 23cd21ae
+import { writeFileSync, readdirSync, existsSync, mkdirSync } from "fs";
 import { join } from "path";
 import * as assert from "assert";
 import { read as readMarkdownFile } from "gray-matter";
