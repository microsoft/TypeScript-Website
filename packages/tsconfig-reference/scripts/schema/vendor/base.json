{
  "$schema": "http://json-schema.org/draft-04/schema#",
  "allOf": [
    {
      "$ref": "#/definitions/compilerOptionsDefinition"
    },
    {
      "$ref": "#/definitions/compileOnSaveDefinition"
    },
    {
      "$ref": "#/definitions/typeAcquisitionDefinition"
    },
    {
      "$ref": "#/definitions/extendsDefinition"
    },
    {
      "$ref": "#/definitions/watchOptionsDefinition"
    },
    {
      "$ref": "#/definitions/buildOptionsDefinition"
    },
    {
      "$ref": "#/definitions/tsNodeDefinition"
    },
    {
      "anyOf": [
        {
          "$ref": "#/definitions/filesDefinition"
        },
        {
          "$ref": "#/definitions/excludeDefinition"
        },
        {
          "$ref": "#/definitions/includeDefinition"
        },
        {
          "$ref": "#/definitions/referencesDefinition"
        }
      ]
    }
  ],
  "definitions": {
    "//": {
      "explainer": "https://www.typescriptlang.org/docs/handbook/tsconfig-json.html#overview",
      "reference": "https://www.typescriptlang.org/tsconfig",
      "reference metadata": "https://github.com/microsoft/TypeScript-Website/blob/v2/packages/tsconfig-reference/scripts/tsconfigRules.ts"
    },
    "filesDefinition": {
      "properties": {
        "files": {
          "description": "If no 'files' or 'include' property is present in a tsconfig.json, the compiler defaults to including all files in the containing directory and subdirectories except those specified by 'exclude'. When a 'files' property is specified, only those files and those specified by 'include' are included.",
          "type": "array",
          "uniqueItems": true,
          "items": {
            "type": "string"
          }
        }
      }
    },
    "excludeDefinition": {
      "properties": {
        "exclude": {
          "description": "Specifies a list of files to be excluded from compilation. The 'exclude' property only affects the files included via the 'include' property and not the 'files' property. Glob patterns require TypeScript version 2.0 or later.",
          "type": "array",
          "uniqueItems": true,
          "items": {
            "type": "string"
          }
        }
      }
    },
    "includeDefinition": {
      "properties": {
        "include": {
          "description": "Specifies a list of glob patterns that match files to be included in compilation. If no 'files' or 'include' property is present in a tsconfig.json, the compiler defaults to including all files in the containing directory and subdirectories except those specified by 'exclude'. Requires TypeScript version 2.0 or later.",
          "type": "array",
          "uniqueItems": true,
          "items": {
            "type": "string"
          }
        }
      }
    },
    "compileOnSaveDefinition": {
      "properties": {
        "compileOnSave": {
          "description": "Enable Compile-on-Save for this project.",
          "type": "boolean"
        }
      }
    },
    "extendsDefinition": {
      "properties": {
        "extends": {
          "description": "Path to base configuration file to inherit from (requires TypeScript version 2.1 or later), or array of base files, with the rightmost files having the greater priority (requires TypeScript version 5.0 or later).",
          "oneOf": [
            {
              "default": "",
              "type": "string"
            },
            {
              "default": [],
              "items": {
                "type": "string"
              },
              "type": "array"
            }
          ]
        }
      }
    },
    "buildOptionsDefinition": {
      "properties": {
        "buildOptions": {
          "properties": {
            "dry": {
              "description": "~",
              "type": "boolean",
              "default": false
            },
            "force": {
              "description": "Build all projects, including those that appear to be up to date",
              "type": "boolean",
              "default": false,
              "markdownDescription": "Build all projects, including those that appear to be up to date\n\nSee more: https://www.typescriptlang.org/tsconfig#force"
            },
            "verbose": {
              "description": "Enable verbose logging",
              "type": "boolean",
              "default": false,
              "markdownDescription": "Enable verbose logging\n\nSee more: https://www.typescriptlang.org/tsconfig#verbose"
            },
            "incremental": {
              "description": "Save .tsbuildinfo files to allow for incremental compilation of projects.",
              "type": "boolean",
              "default": false,
              "markdownDescription": "Save .tsbuildinfo files to allow for incremental compilation of projects.\n\nSee more: https://www.typescriptlang.org/tsconfig#incremental"
            },
            "assumeChangesOnlyAffectDirectDependencies": {
              "description": "Have recompiles in projects that use `incremental` and `watch` mode assume that changes within a file will only affect files directly depending on it.",
              "type": "boolean",
              "default": false,
              "markdownDescription": "Have recompiles in projects that use `incremental` and `watch` mode assume that changes within a file will only affect files directly depending on it.\n\nSee more: https://www.typescriptlang.org/tsconfig#assumeChangesOnlyAffectDirectDependencies"
            },
            "traceResolution": {
              "description": "Log paths used during the `moduleResolution` process.",
              "type": "boolean",
              "default": false,
              "markdownDescription": "Log paths used during the `moduleResolution` process.\n\nSee more: https://www.typescriptlang.org/tsconfig#traceResolution"
            }
          }
        }
      }
    },
    "watchOptionsDefinition": {
      "properties": {
        "watchOptions": {
          "type": "object",
          "description": "Settings for the watch mode in TypeScript.",
          "properties": {
            "force": {
              "description": "~",
              "type": "string"
            },
            "watchFile": {
              "description": "Specify how the TypeScript watch mode works.",
              "type": "string",
              "markdownDescription": "Specify how the TypeScript watch mode works.\n\nSee more: https://www.typescriptlang.org/tsconfig#watchFile"
            },
            "watchDirectory": {
              "description": "Specify how directories are watched on systems that lack recursive file-watching functionality.",
              "type": "string",
              "markdownDescription": "Specify how directories are watched on systems that lack recursive file-watching functionality.\n\nSee more: https://www.typescriptlang.org/tsconfig#watchDirectory"
            },
            "fallbackPolling": {
              "description": "Specify what approach the watcher should use if the system runs out of native file watchers.",
              "type": "string",
              "markdownDescription": "Specify what approach the watcher should use if the system runs out of native file watchers.\n\nSee more: https://www.typescriptlang.org/tsconfig#fallbackPolling"
            },
            "synchronousWatchDirectory": {
              "description": "Synchronously call callbacks and update the state of directory watchers on platforms that don`t support recursive watching natively.",
              "type": "boolean",
              "markdownDescription": "Synchronously call callbacks and update the state of directory watchers on platforms that don`t support recursive watching natively.\n\nSee more: https://www.typescriptlang.org/tsconfig#synchronousWatchDirectory"
            },
            "excludeFiles": {
              "description": "Remove a list of files from the watch mode's processing.",
              "type": "array",
              "uniqueItems": true,
              "items": {
                "type": "string"
              },
              "markdownDescription": "Remove a list of files from the watch mode's processing.\n\nSee more: https://www.typescriptlang.org/tsconfig#excludeFiles"
            },
            "excludeDirectories": {
              "description": "Remove a list of directories from the watch process.",
              "type": "array",
              "uniqueItems": true,
              "items": {
                "type": "string"
              },
              "markdownDescription": "Remove a list of directories from the watch process.\n\nSee more: https://www.typescriptlang.org/tsconfig#excludeDirectories"
            }
          }
        }
      }
    },
    "compilerOptionsDefinition": {
      "properties": {
        "compilerOptions": {
          "type": "object",
          "description": "Instructs the TypeScript compiler how to compile .ts files.",
          "properties": {
            "allowArbitraryExtensions": {
              "description": "Enable importing files with any extension, provided a declaration file is present.",
              "type": "boolean",
              "markdownDescription": "Enable importing files with any extension, provided a declaration file is present.\n\nSee more: https://www.typescriptlang.org/tsconfig#allowImportingTsExtensions"
            },
            "allowImportingTsExtensions": {
              "description": "Allow imports to include TypeScript file extensions. Requires '--moduleResolution bundler' and either '--noEmit' or '--emitDeclarationOnly' to be set.",
              "type": "boolean",
              "markdownDescription": "Allow imports to include TypeScript file extensions. Requires '--moduleResolution bundler' and either '--noEmit' or '--emitDeclarationOnly' to be set.\n\nSee more: https://www.typescriptlang.org/tsconfig#allowImportingTsExtensions"
            },
            "charset": {
              "description": "No longer supported. In early versions, manually set the text encoding for reading files.",
              "type": "string",
              "markdownDescription": "No longer supported. In early versions, manually set the text encoding for reading files.\n\nSee more: https://www.typescriptlang.org/tsconfig#charset"
            },
            "composite": {
              "description": "Enable constraints that allow a TypeScript project to be used with project references.",
              "type": "boolean",
              "default": true,
              "markdownDescription": "Enable constraints that allow a TypeScript project to be used with project references.\n\nSee more: https://www.typescriptlang.org/tsconfig#composite"
            },
            "customConditions": {
              "description": "Conditions to set in addition to the resolver-specific defaults when resolving imports.",
              "type": "array",
              "uniqueItems": true,
              "items": {
                "type": "string"
              },
              "markdownDescription": "Conditions to set in addition to the resolver-specific defaults when resolving imports.\n\nSee more: https://www.typescriptlang.org/tsconfig#customConditions"
            },
            "declaration": {
              "description": "Generate .d.ts files from TypeScript and JavaScript files in your project.",
              "type": "boolean",
              "default": false,
              "markdownDescription": "Generate .d.ts files from TypeScript and JavaScript files in your project.\n\nSee more: https://www.typescriptlang.org/tsconfig#declaration"
            },
            "declarationDir": {
              "description": "Specify the output directory for generated declaration files.",
              "type": [
                "string",
                "null"
              ],
              "markdownDescription": "Specify the output directory for generated declaration files.\n\nSee more: https://www.typescriptlang.org/tsconfig#declarationDir"
            },
            "diagnostics": {
              "description": "Output compiler performance information after building.",
              "type": "boolean",
              "markdownDescription": "Output compiler performance information after building.\n\nSee more: https://www.typescriptlang.org/tsconfig#diagnostics"
            },
            "disableReferencedProjectLoad": {
              "description": "Reduce the number of projects loaded automatically by TypeScript.",
              "type": "boolean",
              "markdownDescription": "Reduce the number of projects loaded automatically by TypeScript.\n\nSee more: https://www.typescriptlang.org/tsconfig#disableReferencedProjectLoad"
            },
            "noPropertyAccessFromIndexSignature": {
              "description": "Enforces using indexed accessors for keys declared using an indexed type",
              "type": "boolean",
              "markdownDescription": "Enforces using indexed accessors for keys declared using an indexed type\n\nSee more: https://www.typescriptlang.org/tsconfig#noPropertyAccessFromIndexSignature"
            },
            "emitBOM": {
              "description": "Emit a UTF-8 Byte Order Mark (BOM) in the beginning of output files.",
              "type": "boolean",
              "default": false,
              "markdownDescription": "Emit a UTF-8 Byte Order Mark (BOM) in the beginning of output files.\n\nSee more: https://www.typescriptlang.org/tsconfig#emitBOM"
            },
            "emitDeclarationOnly": {
              "description": "Only output d.ts files and not JavaScript files.",
              "type": "boolean",
              "default": false,
              "markdownDescription": "Only output d.ts files and not JavaScript files.\n\nSee more: https://www.typescriptlang.org/tsconfig#emitDeclarationOnly"
            },
            "exactOptionalPropertyTypes": {
              "description": "Differentiate between undefined and not present when type checking",
              "type": "boolean",
              "default": false,
              "markdownDescription": "Differentiate between undefined and not present when type checking\n\nSee more: https://www.typescriptlang.org/tsconfig#exactOptionalPropertyTypes"
            },
            "incremental": {
              "description": "Enable incremental compilation. Requires TypeScript version 3.4 or later.",
              "type": "boolean"
            },
            "tsBuildInfoFile": {
              "description": "Specify the folder for .tsbuildinfo incremental compilation files.",
              "default": ".tsbuildinfo",
              "type": "string",
              "markdownDescription": "Specify the folder for .tsbuildinfo incremental compilation files.\n\nSee more: https://www.typescriptlang.org/tsconfig#tsBuildInfoFile"
            },
            "inlineSourceMap": {
              "description": "Include sourcemap files inside the emitted JavaScript.",
              "type": "boolean",
              "default": false,
              "markdownDescription": "Include sourcemap files inside the emitted JavaScript.\n\nSee more: https://www.typescriptlang.org/tsconfig#inlineSourceMap"
            },
            "inlineSources": {
              "description": "Include source code in the sourcemaps inside the emitted JavaScript.",
              "type": "boolean",
              "default": false,
              "markdownDescription": "Include source code in the sourcemaps inside the emitted JavaScript.\n\nSee more: https://www.typescriptlang.org/tsconfig#inlineSources"
            },
            "jsx": {
              "description": "Specify what JSX code is generated.",
              "enum": [
                "preserve",
                "react",
                "react-jsx",
                "react-jsxdev",
                "react-native"
              ]
            },
            "reactNamespace": {
              "description": "Specify the object invoked for `createElement`. This only applies when targeting `react` JSX emit.",
              "type": "string",
              "default": "React",
              "markdownDescription": "Specify the object invoked for `createElement`. This only applies when targeting `react` JSX emit.\n\nSee more: https://www.typescriptlang.org/tsconfig#reactNamespace"
            },
            "jsxFactory": {
              "description": "Specify the JSX factory function used when targeting React JSX emit, e.g. 'React.createElement' or 'h'",
              "type": "string",
              "default": "React.createElement",
              "markdownDescription": "Specify the JSX factory function used when targeting React JSX emit, e.g. 'React.createElement' or 'h'\n\nSee more: https://www.typescriptlang.org/tsconfig#jsxFactory"
            },
            "jsxFragmentFactory": {
              "description": "Specify the JSX Fragment reference used for fragments when targeting React JSX emit e.g. 'React.Fragment' or 'Fragment'.",
              "type": "string",
              "default": "React.Fragment",
              "markdownDescription": "Specify the JSX Fragment reference used for fragments when targeting React JSX emit e.g. 'React.Fragment' or 'Fragment'.\n\nSee more: https://www.typescriptlang.org/tsconfig#jsxFragmentFactory"
            },
            "jsxImportSource": {
              "description": "Specify module specifier used to import the JSX factory functions when using `jsx: react-jsx`.",
              "type": "string",
              "default": "react",
              "markdownDescription": "Specify module specifier used to import the JSX factory functions when using `jsx: react-jsx`.\n\nSee more: https://www.typescriptlang.org/tsconfig#jsxImportSource"
            },
            "listFiles": {
              "description": "Print all of the files read during the compilation.",
              "type": "boolean",
              "default": false,
              "markdownDescription": "Print all of the files read during the compilation.\n\nSee more: https://www.typescriptlang.org/tsconfig#listFiles"
            },
            "mapRoot": {
              "description": "Specify the location where debugger should locate map files instead of generated locations.",
              "type": "string",
              "markdownDescription": "Specify the location where debugger should locate map files instead of generated locations.\n\nSee more: https://www.typescriptlang.org/tsconfig#mapRoot"
            },
            "module": {
              "description": "Specify what module code is generated.",
              "type": "string",
              "anyOf": [
                {
                  "enum": [
                    "CommonJS",
                    "AMD",
                    "System",
                    "UMD",
                    "ES6",
                    "ES2015",
                    "ES2020",
                    "ESNext",
                    "None",
                    "ES2022",
                    "Node16",
                    "NodeNext"
                  ]
                },
                {
                  "pattern": "^([Cc][Oo][Mm][Mm][Oo][Nn][Jj][Ss]|[AaUu][Mm][Dd]|[Ss][Yy][Ss][Tt][Ee][Mm]|[Ee][Ss]([356]|20(1[567]|2[02])|[Nn][Ee][Xx][Tt])|[Nn][Oo][dD][Ee]16|[Nn][Oo][Dd][Ee][Nn][Ee][Xx][Tt]|[Nn][Oo][Nn][Ee])$"
                }
              ],
              "markdownDescription": "Specify what module code is generated.\n\nSee more: https://www.typescriptlang.org/tsconfig#module"
            },
<<<<<<< HEAD
=======
            "moduleDetection": {
              "description": "Control what method is used to detect module-format JS files.",
              "type": "string",
              "enum": [
                "auto",
                "legacy",
                "force"
              ],
              "default": "auto"
            },
>>>>>>> d110ef76
            "moduleResolution": {
              "description": "Specify how TypeScript looks up a file from a given module specifier.",
              "type": "string",
              "anyOf": [
                {
<<<<<<< HEAD
                  "enum": ["classic", "node", "node16", "nodenext", "bundler"]
=======
                  "enum": [
                    "Classic",
                    "Node"
                  ]
>>>>>>> d110ef76
                },
                {
                  "pattern": "^(([Nn]ode)|([Nn]ode16)|([Nn]ode[Nn]ext)|([Cc]lassic)|([Bb]undler))$"
                }
              ],
              "default": "classic",
              "markdownDescription": "Specify how TypeScript looks up a file from a given module specifier.\n\nSee more: https://www.typescriptlang.org/tsconfig#moduleResolution"
            },
            "newLine": {
              "description": "Set the newline character for emitting files.",
              "type": "string",
              "anyOf": [
                {
                  "enum": [
                    "crlf",
                    "lf"
                  ]
                },
                {
                  "pattern": "^(CRLF|LF|crlf|lf)$"
                }
              ],
              "markdownDescription": "Set the newline character for emitting files.\n\nSee more: https://www.typescriptlang.org/tsconfig#newLine"
            },
            "noEmit": {
              "description": "Disable emitting file from a compilation.",
              "type": "boolean",
              "default": false,
              "markdownDescription": "Disable emitting file from a compilation.\n\nSee more: https://www.typescriptlang.org/tsconfig#noEmit"
            },
            "noEmitHelpers": {
              "description": "Disable generating custom helper functions like `__extends` in compiled output.",
              "type": "boolean",
              "default": false,
              "markdownDescription": "Disable generating custom helper functions like `__extends` in compiled output.\n\nSee more: https://www.typescriptlang.org/tsconfig#noEmitHelpers"
            },
            "noEmitOnError": {
              "description": "Disable emitting files if any type checking errors are reported.",
              "type": "boolean",
              "default": false,
              "markdownDescription": "Disable emitting files if any type checking errors are reported.\n\nSee more: https://www.typescriptlang.org/tsconfig#noEmitOnError"
            },
            "noImplicitAny": {
              "description": "Enable error reporting for expressions and declarations with an implied `any` type..",
              "type": "boolean",
              "markdownDescription": "Enable error reporting for expressions and declarations with an implied `any` type..\n\nSee more: https://www.typescriptlang.org/tsconfig#noImplicitAny"
            },
            "noImplicitThis": {
              "description": "Enable error reporting when `this` is given the type `any`.",
              "type": "boolean",
              "markdownDescription": "Enable error reporting when `this` is given the type `any`.\n\nSee more: https://www.typescriptlang.org/tsconfig#noImplicitThis"
            },
            "noUnusedLocals": {
              "description": "Enable error reporting when a local variables aren't read.",
              "type": "boolean",
              "default": false,
              "markdownDescription": "Enable error reporting when a local variables aren't read.\n\nSee more: https://www.typescriptlang.org/tsconfig#noUnusedLocals"
            },
            "noUnusedParameters": {
              "description": "Raise an error when a function parameter isn't read",
              "type": "boolean",
              "default": false,
              "markdownDescription": "Raise an error when a function parameter isn't read\n\nSee more: https://www.typescriptlang.org/tsconfig#noUnusedParameters"
            },
            "noLib": {
              "description": "Disable including any library files, including the default lib.d.ts.",
              "type": "boolean",
              "default": false,
              "markdownDescription": "Disable including any library files, including the default lib.d.ts.\n\nSee more: https://www.typescriptlang.org/tsconfig#noLib"
            },
            "noResolve": {
              "description": "Disallow `import`s, `require`s or `<reference>`s from expanding the number of files TypeScript should add to a project.",
              "type": "boolean",
              "default": false,
              "markdownDescription": "Disallow `import`s, `require`s or `<reference>`s from expanding the number of files TypeScript should add to a project.\n\nSee more: https://www.typescriptlang.org/tsconfig#noResolve"
            },
            "noStrictGenericChecks": {
              "description": "Disable strict checking of generic signatures in function types.",
              "type": "boolean",
              "default": false,
              "markdownDescription": "Disable strict checking of generic signatures in function types.\n\nSee more: https://www.typescriptlang.org/tsconfig#noStrictGenericChecks"
            },
            "skipDefaultLibCheck": {
              "description": "Skip type checking .d.ts files that are included with TypeScript.",
              "type": "boolean",
              "default": false,
              "markdownDescription": "Skip type checking .d.ts files that are included with TypeScript.\n\nSee more: https://www.typescriptlang.org/tsconfig#skipDefaultLibCheck"
            },
            "skipLibCheck": {
              "description": "Skip type checking all .d.ts files.",
              "type": "boolean",
              "default": false,
              "markdownDescription": "Skip type checking all .d.ts files.\n\nSee more: https://www.typescriptlang.org/tsconfig#skipLibCheck"
            },
            "outFile": {
              "description": "Specify a file that bundles all outputs into one JavaScript file. If `declaration` is true, also designates a file that bundles all .d.ts output.",
              "type": "string",
              "markdownDescription": "Specify a file that bundles all outputs into one JavaScript file. If `declaration` is true, also designates a file that bundles all .d.ts output.\n\nSee more: https://www.typescriptlang.org/tsconfig#outFile"
            },
            "outDir": {
              "description": "Specify an output folder for all emitted files.",
              "type": "string",
              "markdownDescription": "Specify an output folder for all emitted files.\n\nSee more: https://www.typescriptlang.org/tsconfig#outDir"
            },
            "preserveConstEnums": {
              "description": "Disable erasing `const enum` declarations in generated code.",
              "type": "boolean",
              "default": false,
              "markdownDescription": "Disable erasing `const enum` declarations in generated code.\n\nSee more: https://www.typescriptlang.org/tsconfig#preserveConstEnums"
            },
            "preserveSymlinks": {
              "description": "Disable resolving symlinks to their realpath. This correlates to the same flag in node.",
              "type": "boolean",
              "default": false,
              "markdownDescription": "Disable resolving symlinks to their realpath. This correlates to the same flag in node.\n\nSee more: https://www.typescriptlang.org/tsconfig#preserveSymlinks"
            },
            "preserveValueImports": {
              "description": "Preserve unused imported values in the JavaScript output that would otherwise be removed",
              "type": "boolean",
              "default": false,
              "markdownDescription": "Preserve unused imported values in the JavaScript output that would otherwise be removed\n\nSee more: https://www.typescriptlang.org/tsconfig#preserveValueImports"
            },
            "preserveWatchOutput": {
              "description": "Disable wiping the console in watch mode",
              "type": "boolean",
              "markdownDescription": "Disable wiping the console in watch mode\n\nSee more: https://www.typescriptlang.org/tsconfig#preserveWatchOutput"
            },
            "pretty": {
              "description": "Enable color and formatting in output to make compiler errors easier to read",
              "type": "boolean",
              "default": true,
              "markdownDescription": "Enable color and formatting in output to make compiler errors easier to read\n\nSee more: https://www.typescriptlang.org/tsconfig#pretty"
            },
            "removeComments": {
              "description": "Disable emitting comments.",
              "type": "boolean",
              "default": false,
              "markdownDescription": "Disable emitting comments.\n\nSee more: https://www.typescriptlang.org/tsconfig#removeComments"
            },
            "rootDir": {
              "description": "Specify the root folder within your source files.",
              "type": "string",
              "markdownDescription": "Specify the root folder within your source files.\n\nSee more: https://www.typescriptlang.org/tsconfig#rootDir"
            },
            "isolatedModules": {
              "description": "Ensure that each file can be safely transpiled without relying on other imports.",
              "type": "boolean",
              "default": false,
              "markdownDescription": "Ensure that each file can be safely transpiled without relying on other imports.\n\nSee more: https://www.typescriptlang.org/tsconfig#isolatedModules"
            },
            "sourceMap": {
              "description": "Create source map files for emitted JavaScript files.",
              "type": "boolean",
              "default": false,
              "markdownDescription": "Create source map files for emitted JavaScript files.\n\nSee more: https://www.typescriptlang.org/tsconfig#sourceMap"
            },
            "sourceRoot": {
              "description": "Specify the root path for debuggers to find the reference source code.",
              "type": "string",
              "markdownDescription": "Specify the root path for debuggers to find the reference source code.\n\nSee more: https://www.typescriptlang.org/tsconfig#sourceRoot"
            },
            "suppressExcessPropertyErrors": {
              "description": "Disable reporting of excess property errors during the creation of object literals.",
              "type": "boolean",
              "default": false,
              "markdownDescription": "Disable reporting of excess property errors during the creation of object literals.\n\nSee more: https://www.typescriptlang.org/tsconfig#suppressExcessPropertyErrors"
            },
            "suppressImplicitAnyIndexErrors": {
              "description": "Suppress `noImplicitAny` errors when indexing objects that lack index signatures.",
              "type": "boolean",
              "default": false,
              "markdownDescription": "Suppress `noImplicitAny` errors when indexing objects that lack index signatures.\n\nSee more: https://www.typescriptlang.org/tsconfig#suppressImplicitAnyIndexErrors"
            },
            "stripInternal": {
              "description": "Disable emitting declarations that have `@internal` in their JSDoc comments.",
              "type": "boolean",
              "markdownDescription": "Disable emitting declarations that have `@internal` in their JSDoc comments.\n\nSee more: https://www.typescriptlang.org/tsconfig#stripInternal"
            },
            "target": {
              "description": "Set the JavaScript language version for emitted JavaScript and include compatible library declarations.",
              "type": "string",
              "default": "ES3",
              "anyOf": [
                {
                  "enum": [
                    "ES3",
                    "ES5",
                    "ES6",
                    "ES2015",
                    "ES2016",
                    "ES2017",
                    "ES2018",
                    "ES2019",
                    "ES2020",
                    "ES2021",
                    "ES2022",
                    "ES2023",
                    "ESNext"
                  ]
                },
                {
                  "pattern": "^([Ee][Ss]([356]|(20(1[56789]|2[0123]))|[Nn][Ee][Xx][Tt]))$"
                }
              ],
              "markdownDescription": "Set the JavaScript language version for emitted JavaScript and include compatible library declarations.\n\nSee more: https://www.typescriptlang.org/tsconfig#target"
            },
            "useUnknownInCatchVariables": {
              "description": "Default catch clause variables as `unknown` instead of `any`.",
              "type": "boolean",
              "default": false,
              "markdownDescription": "Default catch clause variables as `unknown` instead of `any`.\n\nSee more: https://www.typescriptlang.org/tsconfig#useUnknownInCatchVariables"
            },
            "watch": {
              "description": "Watch input files.",
              "type": "boolean"
            },
            "fallbackPolling": {
              "description": "Specify the polling strategy to use when the system runs out of or doesn't support native file watchers. Requires TypeScript version 3.8 or later.",
              "enum": [
                "fixedPollingInterval",
                "priorityPollingInterval",
                "dynamicPriorityPolling",
                "fixedInterval",
                "priorityInterval",
                "dynamicPriority",
                "fixedChunkSize"
              ]
            },
            "watchDirectory": {
              "description": "Specify the strategy for watching directories under systems that lack recursive file-watching functionality. Requires TypeScript version 3.8 or later.",
              "enum": [
                "useFsEvents",
                "fixedPollingInterval",
                "dynamicPriorityPolling",
                "fixedChunkSizePolling"
              ],
              "default": "useFsEvents"
            },
            "watchFile": {
              "description": "Specify the strategy for watching individual files. Requires TypeScript version 3.8 or later.",
              "enum": [
                "fixedPollingInterval",
                "priorityPollingInterval",
                "dynamicPriorityPolling",
                "useFsEvents",
                "useFsEventsOnParentDirectory",
                "fixedChunkSizePolling"
              ],
              "default": "useFsEvents"
            },
            "experimentalDecorators": {
              "description": "Enable experimental support for TC39 stage 2 draft decorators.",
              "type": "boolean",
              "markdownDescription": "Enable experimental support for TC39 stage 2 draft decorators.\n\nSee more: https://www.typescriptlang.org/tsconfig#experimentalDecorators"
            },
            "emitDecoratorMetadata": {
              "description": "Emit design-type metadata for decorated declarations in source files.",
              "type": "boolean",
              "markdownDescription": "Emit design-type metadata for decorated declarations in source files.\n\nSee more: https://www.typescriptlang.org/tsconfig#emitDecoratorMetadata"
            },
            "allowUnusedLabels": {
              "description": "Disable error reporting for unused labels.",
              "type": "boolean",
              "markdownDescription": "Disable error reporting for unused labels.\n\nSee more: https://www.typescriptlang.org/tsconfig#allowUnusedLabels"
            },
            "noImplicitReturns": {
              "description": "Enable error reporting for codepaths that do not explicitly return in a function.",
              "type": "boolean",
              "default": false,
              "markdownDescription": "Enable error reporting for codepaths that do not explicitly return in a function.\n\nSee more: https://www.typescriptlang.org/tsconfig#noImplicitReturns"
            },
            "noUncheckedIndexedAccess": {
              "description": "Add `undefined` to a type when accessed using an index.",
              "type": "boolean",
              "markdownDescription": "Add `undefined` to a type when accessed using an index.\n\nSee more: https://www.typescriptlang.org/tsconfig#noUncheckedIndexedAccess"
            },
            "noFallthroughCasesInSwitch": {
              "description": "Enable error reporting for fallthrough cases in switch statements.",
              "type": "boolean",
              "default": false,
              "markdownDescription": "Enable error reporting for fallthrough cases in switch statements.\n\nSee more: https://www.typescriptlang.org/tsconfig#noFallthroughCasesInSwitch"
            },
            "noImplicitOverride": {
              "description": "Ensure overriding members in derived classes are marked with an override modifier.",
              "type": "boolean",
              "default": false,
              "markdownDescription": "Ensure overriding members in derived classes are marked with an override modifier.\n\nSee more: https://www.typescriptlang.org/tsconfig#noImplicitOverride"
            },
            "allowUnreachableCode": {
              "description": "Disable error reporting for unreachable code.",
              "type": "boolean",
              "markdownDescription": "Disable error reporting for unreachable code.\n\nSee more: https://www.typescriptlang.org/tsconfig#allowUnreachableCode"
            },
            "forceConsistentCasingInFileNames": {
              "description": "Ensure that casing is correct in imports.",
              "type": "boolean",
              "default": false,
              "markdownDescription": "Ensure that casing is correct in imports.\n\nSee more: https://www.typescriptlang.org/tsconfig#forceConsistentCasingInFileNames"
            },
            "generateCpuProfile": {
              "description": "Emit a v8 CPU profile of the compiler run for debugging.",
              "type": "string",
              "default": "profile.cpuprofile",
              "markdownDescription": "Emit a v8 CPU profile of the compiler run for debugging.\n\nSee more: https://www.typescriptlang.org/tsconfig#generateCpuProfile"
            },
            "baseUrl": {
              "description": "Specify the base directory to resolve bare specifier module names.",
              "type": "string",
              "markdownDescription": "Specify the base directory to resolve bare specifier module names.\n\nSee more: https://www.typescriptlang.org/tsconfig#baseUrl"
            },
            "paths": {
              "description": "Specify a set of entries that re-map imports to additional lookup locations.",
              "type": "object",
              "additionalProperties": {
                "type": "array",
                "uniqueItems": true,
                "items": {
                  "type": "string",
                  "description": "Path mapping to be computed relative to baseUrl option."
                }
              },
              "markdownDescription": "Specify a set of entries that re-map imports to additional lookup locations.\n\nSee more: https://www.typescriptlang.org/tsconfig#paths"
            },
            "plugins": {
              "description": "Specify a list of language service plugins to include.",
              "type": "array",
              "items": {
                "type": "object",
                "properties": {
                  "name": {
                    "description": "Plugin name.",
                    "type": "string"
                  }
                }
              },
              "markdownDescription": "Specify a list of language service plugins to include.\n\nSee more: https://www.typescriptlang.org/tsconfig#plugins"
            },
            "rootDirs": {
              "description": "Allow multiple folders to be treated as one when resolving modules.",
              "type": "array",
              "uniqueItems": true,
              "items": {
                "type": "string"
              },
              "markdownDescription": "Allow multiple folders to be treated as one when resolving modules.\n\nSee more: https://www.typescriptlang.org/tsconfig#rootDirs"
            },
            "typeRoots": {
              "description": "Specify multiple folders that act like `./node_modules/@types`.",
              "type": "array",
              "uniqueItems": true,
              "items": {
                "type": "string"
              },
              "markdownDescription": "Specify multiple folders that act like `./node_modules/@types`.\n\nSee more: https://www.typescriptlang.org/tsconfig#typeRoots"
            },
            "types": {
              "description": "Specify type package names to be included without being referenced in a source file.",
              "type": "array",
              "uniqueItems": true,
              "items": {
                "type": "string"
              },
              "markdownDescription": "Specify type package names to be included without being referenced in a source file.\n\nSee more: https://www.typescriptlang.org/tsconfig#types"
            },
            "traceResolution": {
              "description": "Enable tracing of the name resolution process. Requires TypeScript version 2.0 or later.",
              "type": "boolean",
              "default": false
            },
            "allowJs": {
              "description": "Allow JavaScript files to be a part of your program. Use the `checkJS` option to get errors from these files.",
              "type": "boolean",
              "default": false,
              "markdownDescription": "Allow JavaScript files to be a part of your program. Use the `checkJS` option to get errors from these files.\n\nSee more: https://www.typescriptlang.org/tsconfig#allowJs"
            },
            "noErrorTruncation": {
              "description": "Disable truncating types in error messages.",
              "type": "boolean",
              "default": false,
              "markdownDescription": "Disable truncating types in error messages.\n\nSee more: https://www.typescriptlang.org/tsconfig#noErrorTruncation"
            },
            "allowSyntheticDefaultImports": {
              "description": "Allow 'import x from y' when a module doesn't have a default export.",
              "type": "boolean",
              "markdownDescription": "Allow 'import x from y' when a module doesn't have a default export.\n\nSee more: https://www.typescriptlang.org/tsconfig#allowSyntheticDefaultImports"
            },
            "noImplicitUseStrict": {
              "description": "Disable adding 'use strict' directives in emitted JavaScript files.",
              "type": "boolean",
              "default": false,
              "markdownDescription": "Disable adding 'use strict' directives in emitted JavaScript files.\n\nSee more: https://www.typescriptlang.org/tsconfig#noImplicitUseStrict"
            },
            "listEmittedFiles": {
              "description": "Print the names of emitted files after a compilation.",
              "type": "boolean",
              "default": false,
              "markdownDescription": "Print the names of emitted files after a compilation.\n\nSee more: https://www.typescriptlang.org/tsconfig#listEmittedFiles"
            },
            "disableSizeLimit": {
              "description": "Remove the 20mb cap on total source code size for JavaScript files in the TypeScript language server.",
              "type": "boolean",
              "default": false,
              "markdownDescription": "Remove the 20mb cap on total source code size for JavaScript files in the TypeScript language server.\n\nSee more: https://www.typescriptlang.org/tsconfig#disableSizeLimit"
            },
            "lib": {
              "description": "Specify a set of bundled library declaration files that describe the target runtime environment.",
              "type": "array",
              "uniqueItems": true,
              "items": {
                "type": "string",
                "anyOf": [
                  {
                    "enum": [
                      "ES5",
                      "ES6",
                      "ES2015",
                      "ES2015.Collection",
                      "ES2015.Core",
                      "ES2015.Generator",
                      "ES2015.Iterable",
                      "ES2015.Promise",
                      "ES2015.Proxy",
                      "ES2015.Reflect",
                      "ES2015.Symbol.WellKnown",
                      "ES2015.Symbol",
                      "ES2016",
                      "ES2016.Array.Include",
                      "ES2017",
                      "ES2017.Intl",
                      "ES2017.Object",
                      "ES2017.SharedMemory",
                      "ES2017.String",
                      "ES2017.TypedArrays",
                      "ES2018",
                      "ES2018.AsyncGenerator",
                      "ES2018.AsyncIterable",
                      "ES2018.Intl",
                      "ES2018.Promise",
                      "ES2018.Regexp",
                      "ES2019",
                      "ES2019.Array",
                      "ES2019.Intl",
                      "ES2019.Object",
                      "ES2019.String",
                      "ES2019.Symbol",
                      "ES2020",
                      "ES2020.BigInt",
                      "ES2020.Promise",
                      "ES2020.String",
                      "ES2020.Symbol.WellKnown",
                      "ESNext",
                      "ESNext.Array",
                      "ESNext.AsyncIterable",
                      "ESNext.BigInt",
                      "ESNext.Intl",
                      "ESNext.Promise",
                      "ESNext.String",
                      "ESNext.Symbol",
                      "DOM",
                      "DOM.Iterable",
                      "ScriptHost",
                      "WebWorker",
                      "WebWorker.ImportScripts",
                      "Webworker.Iterable",
                      "ES7",
                      "ES2021",
                      "ES2020.SharedMemory",
                      "ES2020.Intl",
                      "ES2021.Promise",
                      "ES2021.String",
                      "ES2021.WeakRef",
                      "ESNext.WeakRef",
                      "es2021.intl",
                      "ES2022",
                      "ES2022.Array",
                      "ES2022.Error",
                      "ES2022.Intl",
                      "ES2022.Object",
                      "ES2022.String"
                    ]
                  },
                  {
                    "pattern": "^[Ee][Ss]5|[Ee][Ss]6|[Ee][Ss]7$"
                  },
                  {
                    "pattern": "^[Ee][Ss]2015(\\.([Cc][Oo][Ll][Ll][Ee][Cc][Tt][Ii][Oo][Nn]|[Cc][Oo][Rr][Ee]|[Gg][Ee][Nn][Ee][Rr][Aa][Tt][Oo][Rr]|[Ii][Tt][Ee][Rr][Aa][Bb][Ll][Ee]|[Pp][Rr][Oo][Mm][Ii][Ss][Ee]|[Pp][Rr][Oo][Xx][Yy]|[Rr][Ee][Ff][Ll][Ee][Cc][Tt]|[Ss][Yy][Mm][Bb][Oo][Ll].[Ww][Ee][Ll][Ll][Kk][Nn][Oo][Ww][Nn]|[Ss][Yy][Mm][Bb][Oo][Ll]))?$"
                  },
                  {
                    "pattern": "^[Ee][Ss]2016(\\.[Aa][Rr][Rr][Aa][Yy].[Ii][Nn][Cc][Ll][Uu][Dd][Ee])?$"
                  },
                  {
                    "pattern": "^[Ee][Ss]2017(\\.([Ii][Nn][Tt][Ll]|[Oo][Bb][Jj][Ee][Cc][Tt]|[Ss][Hh][Aa][Rr][Ee][Dd][Mm][Ee][Mm][Oo][Rr][Yy]|[Ss][Tt][Rr][Ii][Nn][Gg]|[Tt][Yy][Pp][Ee][Dd][Aa][Rr][Rr][Aa][Yy][Ss]))?$"
                  },
                  {
                    "pattern": "^[Ee][Ss]2018(\\.([Aa][Ss][Yy][Nn][Cc][Ii][Tt][Ee][Rr][Aa][Bb][Ll][Ee]|[Ii][Nn][Tt][Ll]|[Pp][Rr][Oo][Mm][Ii][Ss][Ee]|[Rr][Ee][Gg][Ee][Xx][Pp]))?$"
                  },
                  {
                    "pattern": "^[Ee][Ss]2019(\\.([Aa][Rr][Rr][Aa][Yy]|[Oo][Bb][Jj][Ee][Cc][Tt]|[Ss][Tt][Rr][Ii][Nn][Gg]|[Ss][Yy][Mm][Bb][Oo][Ll]))?$"
                  },
                  {
                    "pattern": "^[Ee][Ss]2020(\\.([Bb][Ii][Gg][Ii][Nn][Tt]|[Pp][Rr][Oo][Mm][Ii][Ss][Ee]|[Ss][Tt][Rr][Ii][Nn][Gg]|[Ss][Yy][Mm][Bb][Oo][Ll].[Ww][Ee][Ll][Ll][Kk][Nn][Oo][Ww][Nn]))?$"
                  },
                  {
                    "pattern": "^[Ee][Ss]2021(\\.([Ii][Nn][Tt][Ll]|[Pp][Rr][Oo][Mm][Ii][Ss][Ee]|[Ss][Tt][Rr][Ii][Nn][Gg]|[Ww][Ee][Aa][Kk][Rr][Ee][Ff]))?$"
                  },
                  {
                    "pattern": "^[Ee][Ss]2022(\\.([Aa][Rr][Rr][Aa][Yy]|[Ee][Rr][Rr][Oo][Rr]|[Ii][Nn][Tt][Ll]|[Oo][Bb][Jj][Ee][Cc][Tt]|[Ss][Tt][Rr][Ii][Nn][Gg]))?$"
                  },
                  {
                    "pattern": "^[Ee][Ss][Nn][Ee][Xx][Tt](\\.([Aa][Rr][Rr][Aa][Yy]|[Aa][Ss][Yy][Nn][Cc][Ii][Tt][Ee][Rr][Aa][Bb][Ll][Ee]|[Bb][Ii][Gg][Ii][Nn][Tt]|[Ii][Nn][Tt][Ll]|[Pp][Rr][Oo][Mm][Ii][Ss][Ee]|[Ss][Tt][Rr][Ii][Nn][Gg]|[Ss][Yy][Mm][Bb][Oo][Ll]|[Ww][Ee][Aa][Kk][Rr][Ee][Ff]))?$"
                  },
                  {
                    "pattern": "^[Dd][Oo][Mm](\\.[Ii][Tt][Ee][Rr][Aa][Bb][Ll][Ee])?$"
                  },
                  {
                    "pattern": "^[Ss][Cc][Rr][Ii][Pp][Tt][Hh][Oo][Ss][Tt]$"
                  },
                  {
                    "pattern": "^[Ww][Ee][Bb][Ww][Oo][Rr][Kk][Ee][Rr](\\.[Ii][Mm][Pp][Oo][Rr][Tt][Ss][Cc][Rr][Ii][Pp][Tt][Ss])?$"
                  }
                ]
              },
              "markdownDescription": "Specify a set of bundled library declaration files that describe the target runtime environment.\n\nSee more: https://www.typescriptlang.org/tsconfig#lib"
            },
            "moduleDetection": {
              "description": "Specify how TypeScript determine a file as module.",
              "enum": ["auto", "legacy", "force"]
            },
            "moduleSuffixes": {
              "description": "List of file name suffixes to search when resolving a module.",
              "type": "boolean",
              "default": false
            },
            "strictNullChecks": {
              "description": "When type checking, take into account `null` and `undefined`.",
              "type": "boolean",
              "default": false,
              "markdownDescription": "When type checking, take into account `null` and `undefined`.\n\nSee more: https://www.typescriptlang.org/tsconfig#strictNullChecks"
            },
            "maxNodeModuleJsDepth": {
              "description": "Specify the maximum folder depth used for checking JavaScript files from `node_modules`. Only applicable with `allowJs`.",
              "type": "number",
              "default": 0,
              "markdownDescription": "Specify the maximum folder depth used for checking JavaScript files from `node_modules`. Only applicable with `allowJs`.\n\nSee more: https://www.typescriptlang.org/tsconfig#maxNodeModuleJsDepth"
            },
            "importHelpers": {
              "description": "Allow importing helper functions from tslib once per project, instead of including them per-file.",
              "type": "boolean",
              "default": false,
              "markdownDescription": "Allow importing helper functions from tslib once per project, instead of including them per-file.\n\nSee more: https://www.typescriptlang.org/tsconfig#importHelpers"
            },
            "importsNotUsedAsValues": {
              "description": "Specify emit/checking behavior for imports that are only used for types.",
              "default": "remove",
              "enum": [
                "remove",
                "preserve",
                "error"
              ]
            },
            "alwaysStrict": {
              "description": "Ensure 'use strict' is always emitted.",
              "type": "boolean",
              "markdownDescription": "Ensure 'use strict' is always emitted.\n\nSee more: https://www.typescriptlang.org/tsconfig#alwaysStrict"
            },
            "strict": {
              "description": "Enable all strict type checking options.",
              "type": "boolean",
              "default": false,
              "markdownDescription": "Enable all strict type checking options.\n\nSee more: https://www.typescriptlang.org/tsconfig#strict"
            },
            "strictBindCallApply": {
              "description": "Check that the arguments for `bind`, `call`, and `apply` methods match the original function.",
              "type": "boolean",
              "default": false,
              "markdownDescription": "Check that the arguments for `bind`, `call`, and `apply` methods match the original function.\n\nSee more: https://www.typescriptlang.org/tsconfig#strictBindCallApply"
            },
            "downlevelIteration": {
              "description": "Emit more compliant, but verbose and less performant JavaScript for iteration.",
              "type": "boolean",
              "default": false,
              "markdownDescription": "Emit more compliant, but verbose and less performant JavaScript for iteration.\n\nSee more: https://www.typescriptlang.org/tsconfig#downlevelIteration"
            },
            "checkJs": {
              "description": "Enable error reporting in type-checked JavaScript files.",
              "type": "boolean",
              "default": false,
              "markdownDescription": "Enable error reporting in type-checked JavaScript files.\n\nSee more: https://www.typescriptlang.org/tsconfig#checkJs"
            },
            "strictFunctionTypes": {
              "description": "When assigning functions, check to ensure parameters and the return values are subtype-compatible.",
              "type": "boolean",
              "default": false,
              "markdownDescription": "When assigning functions, check to ensure parameters and the return values are subtype-compatible.\n\nSee more: https://www.typescriptlang.org/tsconfig#strictFunctionTypes"
            },
            "strictPropertyInitialization": {
              "description": "Check for class properties that are declared but not set in the constructor.",
              "type": "boolean",
              "default": false,
              "markdownDescription": "Check for class properties that are declared but not set in the constructor.\n\nSee more: https://www.typescriptlang.org/tsconfig#strictPropertyInitialization"
            },
            "esModuleInterop": {
              "description": "Emit additional JavaScript to ease support for importing CommonJS modules. This enables `allowSyntheticDefaultImports` for type compatibility.",
              "type": "boolean",
              "default": false,
              "markdownDescription": "Emit additional JavaScript to ease support for importing CommonJS modules. This enables `allowSyntheticDefaultImports` for type compatibility.\n\nSee more: https://www.typescriptlang.org/tsconfig#esModuleInterop"
            },
            "allowUmdGlobalAccess": {
              "description": "Allow accessing UMD globals from modules.",
              "type": "boolean",
              "default": false,
              "markdownDescription": "Allow accessing UMD globals from modules.\n\nSee more: https://www.typescriptlang.org/tsconfig#allowUmdGlobalAccess"
            },
            "keyofStringsOnly": {
              "description": "Make keyof only return strings instead of string, numbers or symbols. Legacy option.",
              "type": "boolean",
              "default": false,
              "markdownDescription": "Make keyof only return strings instead of string, numbers or symbols. Legacy option.\n\nSee more: https://www.typescriptlang.org/tsconfig#keyofStringsOnly"
            },
            "useDefineForClassFields": {
              "description": "Emit ECMAScript-standard-compliant class fields.",
              "type": "boolean",
              "default": false,
              "markdownDescription": "Emit ECMAScript-standard-compliant class fields.\n\nSee more: https://www.typescriptlang.org/tsconfig#useDefineForClassFields"
            },
            "declarationMap": {
              "description": "Create sourcemaps for d.ts files.",
              "type": "boolean",
              "default": false,
              "markdownDescription": "Create sourcemaps for d.ts files.\n\nSee more: https://www.typescriptlang.org/tsconfig#declarationMap"
            },
            "resolveJsonModule": {
              "description": "Enable importing .json files",
              "type": "boolean",
              "default": false,
              "markdownDescription": "Enable importing .json files\n\nSee more: https://www.typescriptlang.org/tsconfig#resolveJsonModule"
            },
            "resolvePackageJsonExports": {
              "description": "Use the package.json 'exports' field when resolving package imports.",
              "type": "boolean",
              "default": false,
              "markdownDescription": "Use the package.json 'exports' field when resolving package imports.\n\nSee more: https://www.typescriptlang.org/tsconfig#resolvePackageJsonExports"
            },
            "resolvePackageJsonImports": {
              "description": "Use the package.json 'imports' field when resolving imports.",
              "type": "boolean",
              "default": false,
              "markdownDescription": "Use the package.json 'imports' field when resolving imports.\n\nSee more: https://www.typescriptlang.org/tsconfig#resolvePackageJsonImports"
            },
<<<<<<< HEAD
=======
            "verbatimModuleSyntax": {
              "description": "Do not transform or elide any imports or exports not marked as type-only, ensuring they are written in the output file's format based on the 'module' setting.",
              "type": "boolean",
              "default": false,
              "markdownDescription": "Do not transform or elide any imports or exports not marked as type-only, ensuring they are written in the output file's format based on the 'module' setting."
            },
>>>>>>> d110ef76
            "assumeChangesOnlyAffectDirectDependencies": {
              "description": "Have recompiles in '--incremental' and '--watch' assume that changes within a file will only affect files directly depending on it. Requires TypeScript version 3.8 or later.",
              "type": "boolean"
            },
            "extendedDiagnostics": {
              "description": "Output more detailed compiler performance information after building.",
              "type": "boolean",
              "default": false,
              "markdownDescription": "Output more detailed compiler performance information after building.\n\nSee more: https://www.typescriptlang.org/tsconfig#extendedDiagnostics"
            },
            "listFilesOnly": {
              "description": "Print names of files that are part of the compilation and then stop processing.",
              "type": "boolean"
            },
            "disableSourceOfProjectReferenceRedirect": {
              "description": "Disable preferring source files instead of declaration files when referencing composite projects",
              "type": "boolean",
              "markdownDescription": "Disable preferring source files instead of declaration files when referencing composite projects\n\nSee more: https://www.typescriptlang.org/tsconfig#disableSourceOfProjectReferenceRedirect"
            },
            "disableSolutionSearching": {
              "description": "Opt a project out of multi-project reference checking when editing.",
              "type": "boolean",
              "markdownDescription": "Opt a project out of multi-project reference checking when editing.\n\nSee more: https://www.typescriptlang.org/tsconfig#disableSolutionSearching"
            },
            "verbatimModuleSyntax": {
              "description": "Do not transform or elide any imports or exports not marked as type-only, ensuring they are written in the output file's format based on the 'module' setting.",
              "type": "boolean",
              "markdownDescription": "Do not transform or elide any imports or exports not marked as type-only, ensuring they are written in the output file's format based on the 'module' setting.\n\nSee more: https://www.typescriptlang.org/tsconfig#verbatimModuleSyntax"
            }
          }
        }
      }
    },
    "typeAcquisitionDefinition": {
      "properties": {
        "typeAcquisition": {
          "type": "object",
          "description": "Auto type (.d.ts) acquisition options for this project. Requires TypeScript version 2.1 or later.",
          "properties": {
            "enable": {
              "description": "Enable auto type acquisition",
              "type": "boolean",
              "default": false
            },
            "include": {
              "description": "Specifies a list of type declarations to be included in auto type acquisition. Ex. [\"jquery\", \"lodash\"]",
              "type": "array",
              "uniqueItems": true,
              "items": {
                "type": "string"
              }
            },
            "exclude": {
              "description": "Specifies a list of type declarations to be excluded from auto type acquisition. Ex. [\"jquery\", \"lodash\"]",
              "type": "array",
              "uniqueItems": true,
              "items": {
                "type": "string"
              }
            }
          }
        }
      }
    },
    "referencesDefinition": {
      "properties": {
        "references": {
          "type": "array",
          "uniqueItems": true,
          "description": "Referenced projects. Requires TypeScript version 3.0 or later.",
          "items": {
            "type": "object",
            "description": "Project reference.",
            "properties": {
              "path": {
                "type": "string",
                "description": "Path to referenced tsconfig or to folder containing tsconfig."
              }
            }
          }
        }
      }
    },
    "tsNodeModuleTypes": {
      "type": "object"
    },
    "tsNodeDefinition": {
      "properties": {
        "ts-node": {
          "description": "ts-node options.  See also: https://typestrong.org/ts-node/docs/configuration\n\nts-node offers TypeScript execution and REPL for node.js, with source map support.",
          "properties": {
            "compiler": {
              "default": "typescript",
              "description": "Specify a custom TypeScript compiler.",
              "type": "string"
            },
            "compilerHost": {
              "default": false,
              "description": "Use TypeScript's compiler host API instead of the language service API.",
              "type": "boolean"
            },
            "compilerOptions": {
              "additionalProperties": true,
              "allOf": [
                {
                  "$ref": "#/definitions/compilerOptionsDefinition/properties/compilerOptions"
                }
              ],
              "description": "JSON object to merge with TypeScript `compilerOptions`.",
              "properties": {},
              "type": "object"
            },
            "emit": {
              "default": false,
              "description": "Emit output files into `.ts-node` directory.",
              "type": "boolean"
            },
            "esm": {
              "description": "Enable native ESM support.\n\nFor details, see https://typestrong.org/ts-node/docs/imports#native-ecmascript-modules",
              "type": "boolean"
            },
            "experimentalReplAwait": {
              "description": "Allows the usage of top level await in REPL.\n\nUses node's implementation which accomplishes this with an AST syntax transformation.\n\nEnabled by default when tsconfig target is es2018 or above. Set to false to disable.\n\n**Note**: setting to `true` when tsconfig target is too low will throw an Error.  Leave as `undefined`\nto get default, automatic behavior.",
              "type": "boolean"
            },
            "experimentalResolver": {
              "description": "Enable experimental features that re-map imports and require calls to support:\n`baseUrl`, `paths`, `rootDirs`, `.js` to `.ts` file extension mappings,\n`outDir` to `rootDir` mappings for composite projects and monorepos.\n\nFor details, see https://github.com/TypeStrong/ts-node/issues/1514",
              "type": "boolean"
            },
            "experimentalSpecifierResolution": {
              "description": "Like node's `--experimental-specifier-resolution`, , but can also be set in your `tsconfig.json` for convenience.\n\nFor details, see https://nodejs.org/dist/latest-v18.x/docs/api/esm.html#customizing-esm-specifier-resolution-algorithm",
              "enum": ["explicit", "node"],
              "type": "string"
            },
            "files": {
              "default": false,
              "description": "Load \"files\" and \"include\" from `tsconfig.json` on startup.\n\nDefault is to override `tsconfig.json` \"files\" and \"include\" to only include the entrypoint script.",
              "type": "boolean"
            },
            "ignore": {
              "default": [
                "(?:^|/)node_modules/"
              ],
              "description": "Paths which should not be compiled.\n\nEach string in the array is converted to a regular expression via `new RegExp()` and tested against source paths prior to compilation.\n\nSource paths are normalized to posix-style separators, relative to the directory containing `tsconfig.json` or to cwd if no `tsconfig.json` is loaded.\n\nDefault is to ignore all node_modules subdirectories.",
              "items": {
                "type": "string"
              },
              "type": "array"
            },
            "ignoreDiagnostics": {
              "description": "Ignore TypeScript warnings by diagnostic code.",
              "items": {
                "type": [
                  "string",
                  "number"
                ]
              },
              "type": "array"
            },
            "logError": {
              "default": false,
              "description": "Logs TypeScript errors to stderr instead of throwing exceptions.",
              "type": "boolean"
            },
            "moduleTypes": {
              "$ref": "#/definitions/tsNodeModuleTypes",
              "description": "Override certain paths to be compiled and executed as CommonJS or ECMAScript modules.\nWhen overridden, the tsconfig \"module\" and package.json \"type\" fields are overridden, and\nthe file extension is ignored.\nThis is useful if you cannot use .mts, .cts, .mjs, or .cjs file extensions;\nit achieves the same effect.\n\nEach key is a glob pattern following the same rules as tsconfig's \"include\" array.\nWhen multiple patterns match the same file, the last pattern takes precedence.\n\n`cjs` overrides matches files to compile and execute as CommonJS.\n`esm` overrides matches files to compile and execute as native ECMAScript modules.\n`package` overrides either of the above to default behavior, which obeys package.json \"type\" and\ntsconfig.json \"module\" options."
            },
            "preferTsExts": {
              "default": false,
              "description": "Re-order file extensions so that TypeScript imports are preferred.\n\nFor example, when both `index.js` and `index.ts` exist, enabling this option causes `require('./index')` to resolve to `index.ts` instead of `index.js`",
              "type": "boolean"
            },
            "pretty": {
              "default": false,
              "description": "Use pretty diagnostic formatter.",
              "type": "boolean"
            },
            "require": {
              "description": "Modules to require, like node's `--require` flag.\n\nIf specified in `tsconfig.json`, the modules will be resolved relative to the `tsconfig.json` file.\n\nIf specified programmatically, each input string should be pre-resolved to an absolute path for\nbest results.",
              "items": {
                "type": "string"
              },
              "type": "array"
            },
            "scope": {
              "default": false,
              "description": "Scope compiler to files within `scopeDir`.",
              "type": "boolean"
            },
            "scopeDir": {
              "default": "First of: `tsconfig.json` \"rootDir\" if specified, directory containing `tsconfig.json`, or cwd if no `tsconfig.json` is loaded.",
              "type": "string"
            },
            "skipIgnore": {
              "default": false,
              "description": "Skip ignore check, so that compilation will be attempted for all files with matching extensions.",
              "type": "boolean"
            },
            "swc": {
              "description": "Transpile with swc instead of the TypeScript compiler, and skip typechecking.\n\nEquivalent to setting both `transpileOnly: true` and `transpiler: 'ts-node/transpilers/swc'`\n\nFor complete instructions: https://typestrong.org/ts-node/docs/transpilers",
              "type": "boolean"
            },
            "transpileOnly": {
              "default": false,
              "description": "Use TypeScript's faster `transpileModule`.",
              "type": "boolean"
            },
            "transpiler": {
              "anyOf": [
                {
                  "items": [
                    {
                      "type": "string"
                    },
                    {
                      "additionalProperties": true,
                      "properties": {},
                      "type": "object"
                    }
                  ],
                  "maxItems": 2,
                  "minItems": 2,
                  "type": "array"
                },
                {
                  "type": "string"
                }
              ],
              "description": "Specify a custom transpiler for use with transpileOnly"
            },
            "typeCheck": {
              "default": true,
              "description": "**DEPRECATED** Specify type-check is enabled (e.g. `transpileOnly == false`).",
              "type": "boolean"
            }
          },
          "type": "object"
        }
      }
    }
  },
<<<<<<< HEAD
  "id": "https://json.schemastore.org/tsconfig",
  "title": "JSON schema for the TypeScript compiler's configuration file",
  "type": "object"
}

=======
  "type": "object",
  "allOf": [
    {
      "$ref": "#/definitions/compilerOptionsDefinition"
    },
    {
      "$ref": "#/definitions/compileOnSaveDefinition"
    },
    {
      "$ref": "#/definitions/typeAcquisitionDefinition"
    },
    {
      "$ref": "#/definitions/extendsDefinition"
    },
    {
      "$ref": "#/definitions/watchOptionsDefinition"
    },
    {
      "$ref": "#/definitions/buildOptionsDefinition"
    },
    {
      "$ref": "#/definitions/tsNodeDefinition"
    },
    {
      "anyOf": [
        {
          "$ref": "#/definitions/filesDefinition"
        },
        {
          "$ref": "#/definitions/excludeDefinition"
        },
        {
          "$ref": "#/definitions/includeDefinition"
        },
        {
          "$ref": "#/definitions/referencesDefinition"
        }
      ]
    }
  ]
}
>>>>>>> d110ef76
<|MERGE_RESOLUTION|>--- conflicted
+++ resolved
@@ -1,1357 +1,1302 @@
-{
-  "$schema": "http://json-schema.org/draft-04/schema#",
-  "allOf": [
-    {
-      "$ref": "#/definitions/compilerOptionsDefinition"
-    },
-    {
-      "$ref": "#/definitions/compileOnSaveDefinition"
-    },
-    {
-      "$ref": "#/definitions/typeAcquisitionDefinition"
-    },
-    {
-      "$ref": "#/definitions/extendsDefinition"
-    },
-    {
-      "$ref": "#/definitions/watchOptionsDefinition"
-    },
-    {
-      "$ref": "#/definitions/buildOptionsDefinition"
-    },
-    {
-      "$ref": "#/definitions/tsNodeDefinition"
-    },
-    {
-      "anyOf": [
-        {
-          "$ref": "#/definitions/filesDefinition"
-        },
-        {
-          "$ref": "#/definitions/excludeDefinition"
-        },
-        {
-          "$ref": "#/definitions/includeDefinition"
-        },
-        {
-          "$ref": "#/definitions/referencesDefinition"
-        }
-      ]
-    }
-  ],
-  "definitions": {
-    "//": {
-      "explainer": "https://www.typescriptlang.org/docs/handbook/tsconfig-json.html#overview",
-      "reference": "https://www.typescriptlang.org/tsconfig",
-      "reference metadata": "https://github.com/microsoft/TypeScript-Website/blob/v2/packages/tsconfig-reference/scripts/tsconfigRules.ts"
-    },
-    "filesDefinition": {
-      "properties": {
-        "files": {
-          "description": "If no 'files' or 'include' property is present in a tsconfig.json, the compiler defaults to including all files in the containing directory and subdirectories except those specified by 'exclude'. When a 'files' property is specified, only those files and those specified by 'include' are included.",
-          "type": "array",
-          "uniqueItems": true,
-          "items": {
-            "type": "string"
-          }
-        }
-      }
-    },
-    "excludeDefinition": {
-      "properties": {
-        "exclude": {
-          "description": "Specifies a list of files to be excluded from compilation. The 'exclude' property only affects the files included via the 'include' property and not the 'files' property. Glob patterns require TypeScript version 2.0 or later.",
-          "type": "array",
-          "uniqueItems": true,
-          "items": {
-            "type": "string"
-          }
-        }
-      }
-    },
-    "includeDefinition": {
-      "properties": {
-        "include": {
-          "description": "Specifies a list of glob patterns that match files to be included in compilation. If no 'files' or 'include' property is present in a tsconfig.json, the compiler defaults to including all files in the containing directory and subdirectories except those specified by 'exclude'. Requires TypeScript version 2.0 or later.",
-          "type": "array",
-          "uniqueItems": true,
-          "items": {
-            "type": "string"
-          }
-        }
-      }
-    },
-    "compileOnSaveDefinition": {
-      "properties": {
-        "compileOnSave": {
-          "description": "Enable Compile-on-Save for this project.",
-          "type": "boolean"
-        }
-      }
-    },
-    "extendsDefinition": {
-      "properties": {
-        "extends": {
-          "description": "Path to base configuration file to inherit from (requires TypeScript version 2.1 or later), or array of base files, with the rightmost files having the greater priority (requires TypeScript version 5.0 or later).",
-          "oneOf": [
-            {
-              "default": "",
-              "type": "string"
-            },
-            {
-              "default": [],
-              "items": {
-                "type": "string"
-              },
-              "type": "array"
-            }
-          ]
-        }
-      }
-    },
-    "buildOptionsDefinition": {
-      "properties": {
-        "buildOptions": {
-          "properties": {
-            "dry": {
-              "description": "~",
-              "type": "boolean",
-              "default": false
-            },
-            "force": {
-              "description": "Build all projects, including those that appear to be up to date",
-              "type": "boolean",
-              "default": false,
-              "markdownDescription": "Build all projects, including those that appear to be up to date\n\nSee more: https://www.typescriptlang.org/tsconfig#force"
-            },
-            "verbose": {
-              "description": "Enable verbose logging",
-              "type": "boolean",
-              "default": false,
-              "markdownDescription": "Enable verbose logging\n\nSee more: https://www.typescriptlang.org/tsconfig#verbose"
-            },
-            "incremental": {
-              "description": "Save .tsbuildinfo files to allow for incremental compilation of projects.",
-              "type": "boolean",
-              "default": false,
-              "markdownDescription": "Save .tsbuildinfo files to allow for incremental compilation of projects.\n\nSee more: https://www.typescriptlang.org/tsconfig#incremental"
-            },
-            "assumeChangesOnlyAffectDirectDependencies": {
-              "description": "Have recompiles in projects that use `incremental` and `watch` mode assume that changes within a file will only affect files directly depending on it.",
-              "type": "boolean",
-              "default": false,
-              "markdownDescription": "Have recompiles in projects that use `incremental` and `watch` mode assume that changes within a file will only affect files directly depending on it.\n\nSee more: https://www.typescriptlang.org/tsconfig#assumeChangesOnlyAffectDirectDependencies"
-            },
-            "traceResolution": {
-              "description": "Log paths used during the `moduleResolution` process.",
-              "type": "boolean",
-              "default": false,
-              "markdownDescription": "Log paths used during the `moduleResolution` process.\n\nSee more: https://www.typescriptlang.org/tsconfig#traceResolution"
-            }
-          }
-        }
-      }
-    },
-    "watchOptionsDefinition": {
-      "properties": {
-        "watchOptions": {
-          "type": "object",
-          "description": "Settings for the watch mode in TypeScript.",
-          "properties": {
-            "force": {
-              "description": "~",
-              "type": "string"
-            },
-            "watchFile": {
-              "description": "Specify how the TypeScript watch mode works.",
-              "type": "string",
-              "markdownDescription": "Specify how the TypeScript watch mode works.\n\nSee more: https://www.typescriptlang.org/tsconfig#watchFile"
-            },
-            "watchDirectory": {
-              "description": "Specify how directories are watched on systems that lack recursive file-watching functionality.",
-              "type": "string",
-              "markdownDescription": "Specify how directories are watched on systems that lack recursive file-watching functionality.\n\nSee more: https://www.typescriptlang.org/tsconfig#watchDirectory"
-            },
-            "fallbackPolling": {
-              "description": "Specify what approach the watcher should use if the system runs out of native file watchers.",
-              "type": "string",
-              "markdownDescription": "Specify what approach the watcher should use if the system runs out of native file watchers.\n\nSee more: https://www.typescriptlang.org/tsconfig#fallbackPolling"
-            },
-            "synchronousWatchDirectory": {
-              "description": "Synchronously call callbacks and update the state of directory watchers on platforms that don`t support recursive watching natively.",
-              "type": "boolean",
-              "markdownDescription": "Synchronously call callbacks and update the state of directory watchers on platforms that don`t support recursive watching natively.\n\nSee more: https://www.typescriptlang.org/tsconfig#synchronousWatchDirectory"
-            },
-            "excludeFiles": {
-              "description": "Remove a list of files from the watch mode's processing.",
-              "type": "array",
-              "uniqueItems": true,
-              "items": {
-                "type": "string"
-              },
-              "markdownDescription": "Remove a list of files from the watch mode's processing.\n\nSee more: https://www.typescriptlang.org/tsconfig#excludeFiles"
-            },
-            "excludeDirectories": {
-              "description": "Remove a list of directories from the watch process.",
-              "type": "array",
-              "uniqueItems": true,
-              "items": {
-                "type": "string"
-              },
-              "markdownDescription": "Remove a list of directories from the watch process.\n\nSee more: https://www.typescriptlang.org/tsconfig#excludeDirectories"
-            }
-          }
-        }
-      }
-    },
-    "compilerOptionsDefinition": {
-      "properties": {
-        "compilerOptions": {
-          "type": "object",
-          "description": "Instructs the TypeScript compiler how to compile .ts files.",
-          "properties": {
-            "allowArbitraryExtensions": {
-              "description": "Enable importing files with any extension, provided a declaration file is present.",
-              "type": "boolean",
-              "markdownDescription": "Enable importing files with any extension, provided a declaration file is present.\n\nSee more: https://www.typescriptlang.org/tsconfig#allowImportingTsExtensions"
-            },
-            "allowImportingTsExtensions": {
-              "description": "Allow imports to include TypeScript file extensions. Requires '--moduleResolution bundler' and either '--noEmit' or '--emitDeclarationOnly' to be set.",
-              "type": "boolean",
-              "markdownDescription": "Allow imports to include TypeScript file extensions. Requires '--moduleResolution bundler' and either '--noEmit' or '--emitDeclarationOnly' to be set.\n\nSee more: https://www.typescriptlang.org/tsconfig#allowImportingTsExtensions"
-            },
-            "charset": {
-              "description": "No longer supported. In early versions, manually set the text encoding for reading files.",
-              "type": "string",
-              "markdownDescription": "No longer supported. In early versions, manually set the text encoding for reading files.\n\nSee more: https://www.typescriptlang.org/tsconfig#charset"
-            },
-            "composite": {
-              "description": "Enable constraints that allow a TypeScript project to be used with project references.",
-              "type": "boolean",
-              "default": true,
-              "markdownDescription": "Enable constraints that allow a TypeScript project to be used with project references.\n\nSee more: https://www.typescriptlang.org/tsconfig#composite"
-            },
-            "customConditions": {
-              "description": "Conditions to set in addition to the resolver-specific defaults when resolving imports.",
-              "type": "array",
-              "uniqueItems": true,
-              "items": {
-                "type": "string"
-              },
-              "markdownDescription": "Conditions to set in addition to the resolver-specific defaults when resolving imports.\n\nSee more: https://www.typescriptlang.org/tsconfig#customConditions"
-            },
-            "declaration": {
-              "description": "Generate .d.ts files from TypeScript and JavaScript files in your project.",
-              "type": "boolean",
-              "default": false,
-              "markdownDescription": "Generate .d.ts files from TypeScript and JavaScript files in your project.\n\nSee more: https://www.typescriptlang.org/tsconfig#declaration"
-            },
-            "declarationDir": {
-              "description": "Specify the output directory for generated declaration files.",
-              "type": [
-                "string",
-                "null"
-              ],
-              "markdownDescription": "Specify the output directory for generated declaration files.\n\nSee more: https://www.typescriptlang.org/tsconfig#declarationDir"
-            },
-            "diagnostics": {
-              "description": "Output compiler performance information after building.",
-              "type": "boolean",
-              "markdownDescription": "Output compiler performance information after building.\n\nSee more: https://www.typescriptlang.org/tsconfig#diagnostics"
-            },
-            "disableReferencedProjectLoad": {
-              "description": "Reduce the number of projects loaded automatically by TypeScript.",
-              "type": "boolean",
-              "markdownDescription": "Reduce the number of projects loaded automatically by TypeScript.\n\nSee more: https://www.typescriptlang.org/tsconfig#disableReferencedProjectLoad"
-            },
-            "noPropertyAccessFromIndexSignature": {
-              "description": "Enforces using indexed accessors for keys declared using an indexed type",
-              "type": "boolean",
-              "markdownDescription": "Enforces using indexed accessors for keys declared using an indexed type\n\nSee more: https://www.typescriptlang.org/tsconfig#noPropertyAccessFromIndexSignature"
-            },
-            "emitBOM": {
-              "description": "Emit a UTF-8 Byte Order Mark (BOM) in the beginning of output files.",
-              "type": "boolean",
-              "default": false,
-              "markdownDescription": "Emit a UTF-8 Byte Order Mark (BOM) in the beginning of output files.\n\nSee more: https://www.typescriptlang.org/tsconfig#emitBOM"
-            },
-            "emitDeclarationOnly": {
-              "description": "Only output d.ts files and not JavaScript files.",
-              "type": "boolean",
-              "default": false,
-              "markdownDescription": "Only output d.ts files and not JavaScript files.\n\nSee more: https://www.typescriptlang.org/tsconfig#emitDeclarationOnly"
-            },
-            "exactOptionalPropertyTypes": {
-              "description": "Differentiate between undefined and not present when type checking",
-              "type": "boolean",
-              "default": false,
-              "markdownDescription": "Differentiate between undefined and not present when type checking\n\nSee more: https://www.typescriptlang.org/tsconfig#exactOptionalPropertyTypes"
-            },
-            "incremental": {
-              "description": "Enable incremental compilation. Requires TypeScript version 3.4 or later.",
-              "type": "boolean"
-            },
-            "tsBuildInfoFile": {
-              "description": "Specify the folder for .tsbuildinfo incremental compilation files.",
-              "default": ".tsbuildinfo",
-              "type": "string",
-              "markdownDescription": "Specify the folder for .tsbuildinfo incremental compilation files.\n\nSee more: https://www.typescriptlang.org/tsconfig#tsBuildInfoFile"
-            },
-            "inlineSourceMap": {
-              "description": "Include sourcemap files inside the emitted JavaScript.",
-              "type": "boolean",
-              "default": false,
-              "markdownDescription": "Include sourcemap files inside the emitted JavaScript.\n\nSee more: https://www.typescriptlang.org/tsconfig#inlineSourceMap"
-            },
-            "inlineSources": {
-              "description": "Include source code in the sourcemaps inside the emitted JavaScript.",
-              "type": "boolean",
-              "default": false,
-              "markdownDescription": "Include source code in the sourcemaps inside the emitted JavaScript.\n\nSee more: https://www.typescriptlang.org/tsconfig#inlineSources"
-            },
-            "jsx": {
-              "description": "Specify what JSX code is generated.",
-              "enum": [
-                "preserve",
-                "react",
-                "react-jsx",
-                "react-jsxdev",
-                "react-native"
-              ]
-            },
-            "reactNamespace": {
-              "description": "Specify the object invoked for `createElement`. This only applies when targeting `react` JSX emit.",
-              "type": "string",
-              "default": "React",
-              "markdownDescription": "Specify the object invoked for `createElement`. This only applies when targeting `react` JSX emit.\n\nSee more: https://www.typescriptlang.org/tsconfig#reactNamespace"
-            },
-            "jsxFactory": {
-              "description": "Specify the JSX factory function used when targeting React JSX emit, e.g. 'React.createElement' or 'h'",
-              "type": "string",
-              "default": "React.createElement",
-              "markdownDescription": "Specify the JSX factory function used when targeting React JSX emit, e.g. 'React.createElement' or 'h'\n\nSee more: https://www.typescriptlang.org/tsconfig#jsxFactory"
-            },
-            "jsxFragmentFactory": {
-              "description": "Specify the JSX Fragment reference used for fragments when targeting React JSX emit e.g. 'React.Fragment' or 'Fragment'.",
-              "type": "string",
-              "default": "React.Fragment",
-              "markdownDescription": "Specify the JSX Fragment reference used for fragments when targeting React JSX emit e.g. 'React.Fragment' or 'Fragment'.\n\nSee more: https://www.typescriptlang.org/tsconfig#jsxFragmentFactory"
-            },
-            "jsxImportSource": {
-              "description": "Specify module specifier used to import the JSX factory functions when using `jsx: react-jsx`.",
-              "type": "string",
-              "default": "react",
-              "markdownDescription": "Specify module specifier used to import the JSX factory functions when using `jsx: react-jsx`.\n\nSee more: https://www.typescriptlang.org/tsconfig#jsxImportSource"
-            },
-            "listFiles": {
-              "description": "Print all of the files read during the compilation.",
-              "type": "boolean",
-              "default": false,
-              "markdownDescription": "Print all of the files read during the compilation.\n\nSee more: https://www.typescriptlang.org/tsconfig#listFiles"
-            },
-            "mapRoot": {
-              "description": "Specify the location where debugger should locate map files instead of generated locations.",
-              "type": "string",
-              "markdownDescription": "Specify the location where debugger should locate map files instead of generated locations.\n\nSee more: https://www.typescriptlang.org/tsconfig#mapRoot"
-            },
-            "module": {
-              "description": "Specify what module code is generated.",
-              "type": "string",
-              "anyOf": [
-                {
-                  "enum": [
-                    "CommonJS",
-                    "AMD",
-                    "System",
-                    "UMD",
-                    "ES6",
-                    "ES2015",
-                    "ES2020",
-                    "ESNext",
-                    "None",
-                    "ES2022",
-                    "Node16",
-                    "NodeNext"
-                  ]
-                },
-                {
-                  "pattern": "^([Cc][Oo][Mm][Mm][Oo][Nn][Jj][Ss]|[AaUu][Mm][Dd]|[Ss][Yy][Ss][Tt][Ee][Mm]|[Ee][Ss]([356]|20(1[567]|2[02])|[Nn][Ee][Xx][Tt])|[Nn][Oo][dD][Ee]16|[Nn][Oo][Dd][Ee][Nn][Ee][Xx][Tt]|[Nn][Oo][Nn][Ee])$"
-                }
-              ],
-              "markdownDescription": "Specify what module code is generated.\n\nSee more: https://www.typescriptlang.org/tsconfig#module"
-            },
-<<<<<<< HEAD
-=======
-            "moduleDetection": {
-              "description": "Control what method is used to detect module-format JS files.",
-              "type": "string",
-              "enum": [
-                "auto",
-                "legacy",
-                "force"
-              ],
-              "default": "auto"
-            },
->>>>>>> d110ef76
-            "moduleResolution": {
-              "description": "Specify how TypeScript looks up a file from a given module specifier.",
-              "type": "string",
-              "anyOf": [
-                {
-<<<<<<< HEAD
-                  "enum": ["classic", "node", "node16", "nodenext", "bundler"]
-=======
-                  "enum": [
-                    "Classic",
-                    "Node"
-                  ]
->>>>>>> d110ef76
-                },
-                {
-                  "pattern": "^(([Nn]ode)|([Nn]ode16)|([Nn]ode[Nn]ext)|([Cc]lassic)|([Bb]undler))$"
-                }
-              ],
-              "default": "classic",
-              "markdownDescription": "Specify how TypeScript looks up a file from a given module specifier.\n\nSee more: https://www.typescriptlang.org/tsconfig#moduleResolution"
-            },
-            "newLine": {
-              "description": "Set the newline character for emitting files.",
-              "type": "string",
-              "anyOf": [
-                {
-                  "enum": [
-                    "crlf",
-                    "lf"
-                  ]
-                },
-                {
-                  "pattern": "^(CRLF|LF|crlf|lf)$"
-                }
-              ],
-              "markdownDescription": "Set the newline character for emitting files.\n\nSee more: https://www.typescriptlang.org/tsconfig#newLine"
-            },
-            "noEmit": {
-              "description": "Disable emitting file from a compilation.",
-              "type": "boolean",
-              "default": false,
-              "markdownDescription": "Disable emitting file from a compilation.\n\nSee more: https://www.typescriptlang.org/tsconfig#noEmit"
-            },
-            "noEmitHelpers": {
-              "description": "Disable generating custom helper functions like `__extends` in compiled output.",
-              "type": "boolean",
-              "default": false,
-              "markdownDescription": "Disable generating custom helper functions like `__extends` in compiled output.\n\nSee more: https://www.typescriptlang.org/tsconfig#noEmitHelpers"
-            },
-            "noEmitOnError": {
-              "description": "Disable emitting files if any type checking errors are reported.",
-              "type": "boolean",
-              "default": false,
-              "markdownDescription": "Disable emitting files if any type checking errors are reported.\n\nSee more: https://www.typescriptlang.org/tsconfig#noEmitOnError"
-            },
-            "noImplicitAny": {
-              "description": "Enable error reporting for expressions and declarations with an implied `any` type..",
-              "type": "boolean",
-              "markdownDescription": "Enable error reporting for expressions and declarations with an implied `any` type..\n\nSee more: https://www.typescriptlang.org/tsconfig#noImplicitAny"
-            },
-            "noImplicitThis": {
-              "description": "Enable error reporting when `this` is given the type `any`.",
-              "type": "boolean",
-              "markdownDescription": "Enable error reporting when `this` is given the type `any`.\n\nSee more: https://www.typescriptlang.org/tsconfig#noImplicitThis"
-            },
-            "noUnusedLocals": {
-              "description": "Enable error reporting when a local variables aren't read.",
-              "type": "boolean",
-              "default": false,
-              "markdownDescription": "Enable error reporting when a local variables aren't read.\n\nSee more: https://www.typescriptlang.org/tsconfig#noUnusedLocals"
-            },
-            "noUnusedParameters": {
-              "description": "Raise an error when a function parameter isn't read",
-              "type": "boolean",
-              "default": false,
-              "markdownDescription": "Raise an error when a function parameter isn't read\n\nSee more: https://www.typescriptlang.org/tsconfig#noUnusedParameters"
-            },
-            "noLib": {
-              "description": "Disable including any library files, including the default lib.d.ts.",
-              "type": "boolean",
-              "default": false,
-              "markdownDescription": "Disable including any library files, including the default lib.d.ts.\n\nSee more: https://www.typescriptlang.org/tsconfig#noLib"
-            },
-            "noResolve": {
-              "description": "Disallow `import`s, `require`s or `<reference>`s from expanding the number of files TypeScript should add to a project.",
-              "type": "boolean",
-              "default": false,
-              "markdownDescription": "Disallow `import`s, `require`s or `<reference>`s from expanding the number of files TypeScript should add to a project.\n\nSee more: https://www.typescriptlang.org/tsconfig#noResolve"
-            },
-            "noStrictGenericChecks": {
-              "description": "Disable strict checking of generic signatures in function types.",
-              "type": "boolean",
-              "default": false,
-              "markdownDescription": "Disable strict checking of generic signatures in function types.\n\nSee more: https://www.typescriptlang.org/tsconfig#noStrictGenericChecks"
-            },
-            "skipDefaultLibCheck": {
-              "description": "Skip type checking .d.ts files that are included with TypeScript.",
-              "type": "boolean",
-              "default": false,
-              "markdownDescription": "Skip type checking .d.ts files that are included with TypeScript.\n\nSee more: https://www.typescriptlang.org/tsconfig#skipDefaultLibCheck"
-            },
-            "skipLibCheck": {
-              "description": "Skip type checking all .d.ts files.",
-              "type": "boolean",
-              "default": false,
-              "markdownDescription": "Skip type checking all .d.ts files.\n\nSee more: https://www.typescriptlang.org/tsconfig#skipLibCheck"
-            },
-            "outFile": {
-              "description": "Specify a file that bundles all outputs into one JavaScript file. If `declaration` is true, also designates a file that bundles all .d.ts output.",
-              "type": "string",
-              "markdownDescription": "Specify a file that bundles all outputs into one JavaScript file. If `declaration` is true, also designates a file that bundles all .d.ts output.\n\nSee more: https://www.typescriptlang.org/tsconfig#outFile"
-            },
-            "outDir": {
-              "description": "Specify an output folder for all emitted files.",
-              "type": "string",
-              "markdownDescription": "Specify an output folder for all emitted files.\n\nSee more: https://www.typescriptlang.org/tsconfig#outDir"
-            },
-            "preserveConstEnums": {
-              "description": "Disable erasing `const enum` declarations in generated code.",
-              "type": "boolean",
-              "default": false,
-              "markdownDescription": "Disable erasing `const enum` declarations in generated code.\n\nSee more: https://www.typescriptlang.org/tsconfig#preserveConstEnums"
-            },
-            "preserveSymlinks": {
-              "description": "Disable resolving symlinks to their realpath. This correlates to the same flag in node.",
-              "type": "boolean",
-              "default": false,
-              "markdownDescription": "Disable resolving symlinks to their realpath. This correlates to the same flag in node.\n\nSee more: https://www.typescriptlang.org/tsconfig#preserveSymlinks"
-            },
-            "preserveValueImports": {
-              "description": "Preserve unused imported values in the JavaScript output that would otherwise be removed",
-              "type": "boolean",
-              "default": false,
-              "markdownDescription": "Preserve unused imported values in the JavaScript output that would otherwise be removed\n\nSee more: https://www.typescriptlang.org/tsconfig#preserveValueImports"
-            },
-            "preserveWatchOutput": {
-              "description": "Disable wiping the console in watch mode",
-              "type": "boolean",
-              "markdownDescription": "Disable wiping the console in watch mode\n\nSee more: https://www.typescriptlang.org/tsconfig#preserveWatchOutput"
-            },
-            "pretty": {
-              "description": "Enable color and formatting in output to make compiler errors easier to read",
-              "type": "boolean",
-              "default": true,
-              "markdownDescription": "Enable color and formatting in output to make compiler errors easier to read\n\nSee more: https://www.typescriptlang.org/tsconfig#pretty"
-            },
-            "removeComments": {
-              "description": "Disable emitting comments.",
-              "type": "boolean",
-              "default": false,
-              "markdownDescription": "Disable emitting comments.\n\nSee more: https://www.typescriptlang.org/tsconfig#removeComments"
-            },
-            "rootDir": {
-              "description": "Specify the root folder within your source files.",
-              "type": "string",
-              "markdownDescription": "Specify the root folder within your source files.\n\nSee more: https://www.typescriptlang.org/tsconfig#rootDir"
-            },
-            "isolatedModules": {
-              "description": "Ensure that each file can be safely transpiled without relying on other imports.",
-              "type": "boolean",
-              "default": false,
-              "markdownDescription": "Ensure that each file can be safely transpiled without relying on other imports.\n\nSee more: https://www.typescriptlang.org/tsconfig#isolatedModules"
-            },
-            "sourceMap": {
-              "description": "Create source map files for emitted JavaScript files.",
-              "type": "boolean",
-              "default": false,
-              "markdownDescription": "Create source map files for emitted JavaScript files.\n\nSee more: https://www.typescriptlang.org/tsconfig#sourceMap"
-            },
-            "sourceRoot": {
-              "description": "Specify the root path for debuggers to find the reference source code.",
-              "type": "string",
-              "markdownDescription": "Specify the root path for debuggers to find the reference source code.\n\nSee more: https://www.typescriptlang.org/tsconfig#sourceRoot"
-            },
-            "suppressExcessPropertyErrors": {
-              "description": "Disable reporting of excess property errors during the creation of object literals.",
-              "type": "boolean",
-              "default": false,
-              "markdownDescription": "Disable reporting of excess property errors during the creation of object literals.\n\nSee more: https://www.typescriptlang.org/tsconfig#suppressExcessPropertyErrors"
-            },
-            "suppressImplicitAnyIndexErrors": {
-              "description": "Suppress `noImplicitAny` errors when indexing objects that lack index signatures.",
-              "type": "boolean",
-              "default": false,
-              "markdownDescription": "Suppress `noImplicitAny` errors when indexing objects that lack index signatures.\n\nSee more: https://www.typescriptlang.org/tsconfig#suppressImplicitAnyIndexErrors"
-            },
-            "stripInternal": {
-              "description": "Disable emitting declarations that have `@internal` in their JSDoc comments.",
-              "type": "boolean",
-              "markdownDescription": "Disable emitting declarations that have `@internal` in their JSDoc comments.\n\nSee more: https://www.typescriptlang.org/tsconfig#stripInternal"
-            },
-            "target": {
-              "description": "Set the JavaScript language version for emitted JavaScript and include compatible library declarations.",
-              "type": "string",
-              "default": "ES3",
-              "anyOf": [
-                {
-                  "enum": [
-                    "ES3",
-                    "ES5",
-                    "ES6",
-                    "ES2015",
-                    "ES2016",
-                    "ES2017",
-                    "ES2018",
-                    "ES2019",
-                    "ES2020",
-                    "ES2021",
-                    "ES2022",
-                    "ES2023",
-                    "ESNext"
-                  ]
-                },
-                {
-                  "pattern": "^([Ee][Ss]([356]|(20(1[56789]|2[0123]))|[Nn][Ee][Xx][Tt]))$"
-                }
-              ],
-              "markdownDescription": "Set the JavaScript language version for emitted JavaScript and include compatible library declarations.\n\nSee more: https://www.typescriptlang.org/tsconfig#target"
-            },
-            "useUnknownInCatchVariables": {
-              "description": "Default catch clause variables as `unknown` instead of `any`.",
-              "type": "boolean",
-              "default": false,
-              "markdownDescription": "Default catch clause variables as `unknown` instead of `any`.\n\nSee more: https://www.typescriptlang.org/tsconfig#useUnknownInCatchVariables"
-            },
-            "watch": {
-              "description": "Watch input files.",
-              "type": "boolean"
-            },
-            "fallbackPolling": {
-              "description": "Specify the polling strategy to use when the system runs out of or doesn't support native file watchers. Requires TypeScript version 3.8 or later.",
-              "enum": [
-                "fixedPollingInterval",
-                "priorityPollingInterval",
-                "dynamicPriorityPolling",
-                "fixedInterval",
-                "priorityInterval",
-                "dynamicPriority",
-                "fixedChunkSize"
-              ]
-            },
-            "watchDirectory": {
-              "description": "Specify the strategy for watching directories under systems that lack recursive file-watching functionality. Requires TypeScript version 3.8 or later.",
-              "enum": [
-                "useFsEvents",
-                "fixedPollingInterval",
-                "dynamicPriorityPolling",
-                "fixedChunkSizePolling"
-              ],
-              "default": "useFsEvents"
-            },
-            "watchFile": {
-              "description": "Specify the strategy for watching individual files. Requires TypeScript version 3.8 or later.",
-              "enum": [
-                "fixedPollingInterval",
-                "priorityPollingInterval",
-                "dynamicPriorityPolling",
-                "useFsEvents",
-                "useFsEventsOnParentDirectory",
-                "fixedChunkSizePolling"
-              ],
-              "default": "useFsEvents"
-            },
-            "experimentalDecorators": {
-              "description": "Enable experimental support for TC39 stage 2 draft decorators.",
-              "type": "boolean",
-              "markdownDescription": "Enable experimental support for TC39 stage 2 draft decorators.\n\nSee more: https://www.typescriptlang.org/tsconfig#experimentalDecorators"
-            },
-            "emitDecoratorMetadata": {
-              "description": "Emit design-type metadata for decorated declarations in source files.",
-              "type": "boolean",
-              "markdownDescription": "Emit design-type metadata for decorated declarations in source files.\n\nSee more: https://www.typescriptlang.org/tsconfig#emitDecoratorMetadata"
-            },
-            "allowUnusedLabels": {
-              "description": "Disable error reporting for unused labels.",
-              "type": "boolean",
-              "markdownDescription": "Disable error reporting for unused labels.\n\nSee more: https://www.typescriptlang.org/tsconfig#allowUnusedLabels"
-            },
-            "noImplicitReturns": {
-              "description": "Enable error reporting for codepaths that do not explicitly return in a function.",
-              "type": "boolean",
-              "default": false,
-              "markdownDescription": "Enable error reporting for codepaths that do not explicitly return in a function.\n\nSee more: https://www.typescriptlang.org/tsconfig#noImplicitReturns"
-            },
-            "noUncheckedIndexedAccess": {
-              "description": "Add `undefined` to a type when accessed using an index.",
-              "type": "boolean",
-              "markdownDescription": "Add `undefined` to a type when accessed using an index.\n\nSee more: https://www.typescriptlang.org/tsconfig#noUncheckedIndexedAccess"
-            },
-            "noFallthroughCasesInSwitch": {
-              "description": "Enable error reporting for fallthrough cases in switch statements.",
-              "type": "boolean",
-              "default": false,
-              "markdownDescription": "Enable error reporting for fallthrough cases in switch statements.\n\nSee more: https://www.typescriptlang.org/tsconfig#noFallthroughCasesInSwitch"
-            },
-            "noImplicitOverride": {
-              "description": "Ensure overriding members in derived classes are marked with an override modifier.",
-              "type": "boolean",
-              "default": false,
-              "markdownDescription": "Ensure overriding members in derived classes are marked with an override modifier.\n\nSee more: https://www.typescriptlang.org/tsconfig#noImplicitOverride"
-            },
-            "allowUnreachableCode": {
-              "description": "Disable error reporting for unreachable code.",
-              "type": "boolean",
-              "markdownDescription": "Disable error reporting for unreachable code.\n\nSee more: https://www.typescriptlang.org/tsconfig#allowUnreachableCode"
-            },
-            "forceConsistentCasingInFileNames": {
-              "description": "Ensure that casing is correct in imports.",
-              "type": "boolean",
-              "default": false,
-              "markdownDescription": "Ensure that casing is correct in imports.\n\nSee more: https://www.typescriptlang.org/tsconfig#forceConsistentCasingInFileNames"
-            },
-            "generateCpuProfile": {
-              "description": "Emit a v8 CPU profile of the compiler run for debugging.",
-              "type": "string",
-              "default": "profile.cpuprofile",
-              "markdownDescription": "Emit a v8 CPU profile of the compiler run for debugging.\n\nSee more: https://www.typescriptlang.org/tsconfig#generateCpuProfile"
-            },
-            "baseUrl": {
-              "description": "Specify the base directory to resolve bare specifier module names.",
-              "type": "string",
-              "markdownDescription": "Specify the base directory to resolve bare specifier module names.\n\nSee more: https://www.typescriptlang.org/tsconfig#baseUrl"
-            },
-            "paths": {
-              "description": "Specify a set of entries that re-map imports to additional lookup locations.",
-              "type": "object",
-              "additionalProperties": {
-                "type": "array",
-                "uniqueItems": true,
-                "items": {
-                  "type": "string",
-                  "description": "Path mapping to be computed relative to baseUrl option."
-                }
-              },
-              "markdownDescription": "Specify a set of entries that re-map imports to additional lookup locations.\n\nSee more: https://www.typescriptlang.org/tsconfig#paths"
-            },
-            "plugins": {
-              "description": "Specify a list of language service plugins to include.",
-              "type": "array",
-              "items": {
-                "type": "object",
-                "properties": {
-                  "name": {
-                    "description": "Plugin name.",
-                    "type": "string"
-                  }
-                }
-              },
-              "markdownDescription": "Specify a list of language service plugins to include.\n\nSee more: https://www.typescriptlang.org/tsconfig#plugins"
-            },
-            "rootDirs": {
-              "description": "Allow multiple folders to be treated as one when resolving modules.",
-              "type": "array",
-              "uniqueItems": true,
-              "items": {
-                "type": "string"
-              },
-              "markdownDescription": "Allow multiple folders to be treated as one when resolving modules.\n\nSee more: https://www.typescriptlang.org/tsconfig#rootDirs"
-            },
-            "typeRoots": {
-              "description": "Specify multiple folders that act like `./node_modules/@types`.",
-              "type": "array",
-              "uniqueItems": true,
-              "items": {
-                "type": "string"
-              },
-              "markdownDescription": "Specify multiple folders that act like `./node_modules/@types`.\n\nSee more: https://www.typescriptlang.org/tsconfig#typeRoots"
-            },
-            "types": {
-              "description": "Specify type package names to be included without being referenced in a source file.",
-              "type": "array",
-              "uniqueItems": true,
-              "items": {
-                "type": "string"
-              },
-              "markdownDescription": "Specify type package names to be included without being referenced in a source file.\n\nSee more: https://www.typescriptlang.org/tsconfig#types"
-            },
-            "traceResolution": {
-              "description": "Enable tracing of the name resolution process. Requires TypeScript version 2.0 or later.",
-              "type": "boolean",
-              "default": false
-            },
-            "allowJs": {
-              "description": "Allow JavaScript files to be a part of your program. Use the `checkJS` option to get errors from these files.",
-              "type": "boolean",
-              "default": false,
-              "markdownDescription": "Allow JavaScript files to be a part of your program. Use the `checkJS` option to get errors from these files.\n\nSee more: https://www.typescriptlang.org/tsconfig#allowJs"
-            },
-            "noErrorTruncation": {
-              "description": "Disable truncating types in error messages.",
-              "type": "boolean",
-              "default": false,
-              "markdownDescription": "Disable truncating types in error messages.\n\nSee more: https://www.typescriptlang.org/tsconfig#noErrorTruncation"
-            },
-            "allowSyntheticDefaultImports": {
-              "description": "Allow 'import x from y' when a module doesn't have a default export.",
-              "type": "boolean",
-              "markdownDescription": "Allow 'import x from y' when a module doesn't have a default export.\n\nSee more: https://www.typescriptlang.org/tsconfig#allowSyntheticDefaultImports"
-            },
-            "noImplicitUseStrict": {
-              "description": "Disable adding 'use strict' directives in emitted JavaScript files.",
-              "type": "boolean",
-              "default": false,
-              "markdownDescription": "Disable adding 'use strict' directives in emitted JavaScript files.\n\nSee more: https://www.typescriptlang.org/tsconfig#noImplicitUseStrict"
-            },
-            "listEmittedFiles": {
-              "description": "Print the names of emitted files after a compilation.",
-              "type": "boolean",
-              "default": false,
-              "markdownDescription": "Print the names of emitted files after a compilation.\n\nSee more: https://www.typescriptlang.org/tsconfig#listEmittedFiles"
-            },
-            "disableSizeLimit": {
-              "description": "Remove the 20mb cap on total source code size for JavaScript files in the TypeScript language server.",
-              "type": "boolean",
-              "default": false,
-              "markdownDescription": "Remove the 20mb cap on total source code size for JavaScript files in the TypeScript language server.\n\nSee more: https://www.typescriptlang.org/tsconfig#disableSizeLimit"
-            },
-            "lib": {
-              "description": "Specify a set of bundled library declaration files that describe the target runtime environment.",
-              "type": "array",
-              "uniqueItems": true,
-              "items": {
-                "type": "string",
-                "anyOf": [
-                  {
-                    "enum": [
-                      "ES5",
-                      "ES6",
-                      "ES2015",
-                      "ES2015.Collection",
-                      "ES2015.Core",
-                      "ES2015.Generator",
-                      "ES2015.Iterable",
-                      "ES2015.Promise",
-                      "ES2015.Proxy",
-                      "ES2015.Reflect",
-                      "ES2015.Symbol.WellKnown",
-                      "ES2015.Symbol",
-                      "ES2016",
-                      "ES2016.Array.Include",
-                      "ES2017",
-                      "ES2017.Intl",
-                      "ES2017.Object",
-                      "ES2017.SharedMemory",
-                      "ES2017.String",
-                      "ES2017.TypedArrays",
-                      "ES2018",
-                      "ES2018.AsyncGenerator",
-                      "ES2018.AsyncIterable",
-                      "ES2018.Intl",
-                      "ES2018.Promise",
-                      "ES2018.Regexp",
-                      "ES2019",
-                      "ES2019.Array",
-                      "ES2019.Intl",
-                      "ES2019.Object",
-                      "ES2019.String",
-                      "ES2019.Symbol",
-                      "ES2020",
-                      "ES2020.BigInt",
-                      "ES2020.Promise",
-                      "ES2020.String",
-                      "ES2020.Symbol.WellKnown",
-                      "ESNext",
-                      "ESNext.Array",
-                      "ESNext.AsyncIterable",
-                      "ESNext.BigInt",
-                      "ESNext.Intl",
-                      "ESNext.Promise",
-                      "ESNext.String",
-                      "ESNext.Symbol",
-                      "DOM",
-                      "DOM.Iterable",
-                      "ScriptHost",
-                      "WebWorker",
-                      "WebWorker.ImportScripts",
-                      "Webworker.Iterable",
-                      "ES7",
-                      "ES2021",
-                      "ES2020.SharedMemory",
-                      "ES2020.Intl",
-                      "ES2021.Promise",
-                      "ES2021.String",
-                      "ES2021.WeakRef",
-                      "ESNext.WeakRef",
-                      "es2021.intl",
-                      "ES2022",
-                      "ES2022.Array",
-                      "ES2022.Error",
-                      "ES2022.Intl",
-                      "ES2022.Object",
-                      "ES2022.String"
-                    ]
-                  },
-                  {
-                    "pattern": "^[Ee][Ss]5|[Ee][Ss]6|[Ee][Ss]7$"
-                  },
-                  {
-                    "pattern": "^[Ee][Ss]2015(\\.([Cc][Oo][Ll][Ll][Ee][Cc][Tt][Ii][Oo][Nn]|[Cc][Oo][Rr][Ee]|[Gg][Ee][Nn][Ee][Rr][Aa][Tt][Oo][Rr]|[Ii][Tt][Ee][Rr][Aa][Bb][Ll][Ee]|[Pp][Rr][Oo][Mm][Ii][Ss][Ee]|[Pp][Rr][Oo][Xx][Yy]|[Rr][Ee][Ff][Ll][Ee][Cc][Tt]|[Ss][Yy][Mm][Bb][Oo][Ll].[Ww][Ee][Ll][Ll][Kk][Nn][Oo][Ww][Nn]|[Ss][Yy][Mm][Bb][Oo][Ll]))?$"
-                  },
-                  {
-                    "pattern": "^[Ee][Ss]2016(\\.[Aa][Rr][Rr][Aa][Yy].[Ii][Nn][Cc][Ll][Uu][Dd][Ee])?$"
-                  },
-                  {
-                    "pattern": "^[Ee][Ss]2017(\\.([Ii][Nn][Tt][Ll]|[Oo][Bb][Jj][Ee][Cc][Tt]|[Ss][Hh][Aa][Rr][Ee][Dd][Mm][Ee][Mm][Oo][Rr][Yy]|[Ss][Tt][Rr][Ii][Nn][Gg]|[Tt][Yy][Pp][Ee][Dd][Aa][Rr][Rr][Aa][Yy][Ss]))?$"
-                  },
-                  {
-                    "pattern": "^[Ee][Ss]2018(\\.([Aa][Ss][Yy][Nn][Cc][Ii][Tt][Ee][Rr][Aa][Bb][Ll][Ee]|[Ii][Nn][Tt][Ll]|[Pp][Rr][Oo][Mm][Ii][Ss][Ee]|[Rr][Ee][Gg][Ee][Xx][Pp]))?$"
-                  },
-                  {
-                    "pattern": "^[Ee][Ss]2019(\\.([Aa][Rr][Rr][Aa][Yy]|[Oo][Bb][Jj][Ee][Cc][Tt]|[Ss][Tt][Rr][Ii][Nn][Gg]|[Ss][Yy][Mm][Bb][Oo][Ll]))?$"
-                  },
-                  {
-                    "pattern": "^[Ee][Ss]2020(\\.([Bb][Ii][Gg][Ii][Nn][Tt]|[Pp][Rr][Oo][Mm][Ii][Ss][Ee]|[Ss][Tt][Rr][Ii][Nn][Gg]|[Ss][Yy][Mm][Bb][Oo][Ll].[Ww][Ee][Ll][Ll][Kk][Nn][Oo][Ww][Nn]))?$"
-                  },
-                  {
-                    "pattern": "^[Ee][Ss]2021(\\.([Ii][Nn][Tt][Ll]|[Pp][Rr][Oo][Mm][Ii][Ss][Ee]|[Ss][Tt][Rr][Ii][Nn][Gg]|[Ww][Ee][Aa][Kk][Rr][Ee][Ff]))?$"
-                  },
-                  {
-                    "pattern": "^[Ee][Ss]2022(\\.([Aa][Rr][Rr][Aa][Yy]|[Ee][Rr][Rr][Oo][Rr]|[Ii][Nn][Tt][Ll]|[Oo][Bb][Jj][Ee][Cc][Tt]|[Ss][Tt][Rr][Ii][Nn][Gg]))?$"
-                  },
-                  {
-                    "pattern": "^[Ee][Ss][Nn][Ee][Xx][Tt](\\.([Aa][Rr][Rr][Aa][Yy]|[Aa][Ss][Yy][Nn][Cc][Ii][Tt][Ee][Rr][Aa][Bb][Ll][Ee]|[Bb][Ii][Gg][Ii][Nn][Tt]|[Ii][Nn][Tt][Ll]|[Pp][Rr][Oo][Mm][Ii][Ss][Ee]|[Ss][Tt][Rr][Ii][Nn][Gg]|[Ss][Yy][Mm][Bb][Oo][Ll]|[Ww][Ee][Aa][Kk][Rr][Ee][Ff]))?$"
-                  },
-                  {
-                    "pattern": "^[Dd][Oo][Mm](\\.[Ii][Tt][Ee][Rr][Aa][Bb][Ll][Ee])?$"
-                  },
-                  {
-                    "pattern": "^[Ss][Cc][Rr][Ii][Pp][Tt][Hh][Oo][Ss][Tt]$"
-                  },
-                  {
-                    "pattern": "^[Ww][Ee][Bb][Ww][Oo][Rr][Kk][Ee][Rr](\\.[Ii][Mm][Pp][Oo][Rr][Tt][Ss][Cc][Rr][Ii][Pp][Tt][Ss])?$"
-                  }
-                ]
-              },
-              "markdownDescription": "Specify a set of bundled library declaration files that describe the target runtime environment.\n\nSee more: https://www.typescriptlang.org/tsconfig#lib"
-            },
-            "moduleDetection": {
-              "description": "Specify how TypeScript determine a file as module.",
-              "enum": ["auto", "legacy", "force"]
-            },
-            "moduleSuffixes": {
-              "description": "List of file name suffixes to search when resolving a module.",
-              "type": "boolean",
-              "default": false
-            },
-            "strictNullChecks": {
-              "description": "When type checking, take into account `null` and `undefined`.",
-              "type": "boolean",
-              "default": false,
-              "markdownDescription": "When type checking, take into account `null` and `undefined`.\n\nSee more: https://www.typescriptlang.org/tsconfig#strictNullChecks"
-            },
-            "maxNodeModuleJsDepth": {
-              "description": "Specify the maximum folder depth used for checking JavaScript files from `node_modules`. Only applicable with `allowJs`.",
-              "type": "number",
-              "default": 0,
-              "markdownDescription": "Specify the maximum folder depth used for checking JavaScript files from `node_modules`. Only applicable with `allowJs`.\n\nSee more: https://www.typescriptlang.org/tsconfig#maxNodeModuleJsDepth"
-            },
-            "importHelpers": {
-              "description": "Allow importing helper functions from tslib once per project, instead of including them per-file.",
-              "type": "boolean",
-              "default": false,
-              "markdownDescription": "Allow importing helper functions from tslib once per project, instead of including them per-file.\n\nSee more: https://www.typescriptlang.org/tsconfig#importHelpers"
-            },
-            "importsNotUsedAsValues": {
-              "description": "Specify emit/checking behavior for imports that are only used for types.",
-              "default": "remove",
-              "enum": [
-                "remove",
-                "preserve",
-                "error"
-              ]
-            },
-            "alwaysStrict": {
-              "description": "Ensure 'use strict' is always emitted.",
-              "type": "boolean",
-              "markdownDescription": "Ensure 'use strict' is always emitted.\n\nSee more: https://www.typescriptlang.org/tsconfig#alwaysStrict"
-            },
-            "strict": {
-              "description": "Enable all strict type checking options.",
-              "type": "boolean",
-              "default": false,
-              "markdownDescription": "Enable all strict type checking options.\n\nSee more: https://www.typescriptlang.org/tsconfig#strict"
-            },
-            "strictBindCallApply": {
-              "description": "Check that the arguments for `bind`, `call`, and `apply` methods match the original function.",
-              "type": "boolean",
-              "default": false,
-              "markdownDescription": "Check that the arguments for `bind`, `call`, and `apply` methods match the original function.\n\nSee more: https://www.typescriptlang.org/tsconfig#strictBindCallApply"
-            },
-            "downlevelIteration": {
-              "description": "Emit more compliant, but verbose and less performant JavaScript for iteration.",
-              "type": "boolean",
-              "default": false,
-              "markdownDescription": "Emit more compliant, but verbose and less performant JavaScript for iteration.\n\nSee more: https://www.typescriptlang.org/tsconfig#downlevelIteration"
-            },
-            "checkJs": {
-              "description": "Enable error reporting in type-checked JavaScript files.",
-              "type": "boolean",
-              "default": false,
-              "markdownDescription": "Enable error reporting in type-checked JavaScript files.\n\nSee more: https://www.typescriptlang.org/tsconfig#checkJs"
-            },
-            "strictFunctionTypes": {
-              "description": "When assigning functions, check to ensure parameters and the return values are subtype-compatible.",
-              "type": "boolean",
-              "default": false,
-              "markdownDescription": "When assigning functions, check to ensure parameters and the return values are subtype-compatible.\n\nSee more: https://www.typescriptlang.org/tsconfig#strictFunctionTypes"
-            },
-            "strictPropertyInitialization": {
-              "description": "Check for class properties that are declared but not set in the constructor.",
-              "type": "boolean",
-              "default": false,
-              "markdownDescription": "Check for class properties that are declared but not set in the constructor.\n\nSee more: https://www.typescriptlang.org/tsconfig#strictPropertyInitialization"
-            },
-            "esModuleInterop": {
-              "description": "Emit additional JavaScript to ease support for importing CommonJS modules. This enables `allowSyntheticDefaultImports` for type compatibility.",
-              "type": "boolean",
-              "default": false,
-              "markdownDescription": "Emit additional JavaScript to ease support for importing CommonJS modules. This enables `allowSyntheticDefaultImports` for type compatibility.\n\nSee more: https://www.typescriptlang.org/tsconfig#esModuleInterop"
-            },
-            "allowUmdGlobalAccess": {
-              "description": "Allow accessing UMD globals from modules.",
-              "type": "boolean",
-              "default": false,
-              "markdownDescription": "Allow accessing UMD globals from modules.\n\nSee more: https://www.typescriptlang.org/tsconfig#allowUmdGlobalAccess"
-            },
-            "keyofStringsOnly": {
-              "description": "Make keyof only return strings instead of string, numbers or symbols. Legacy option.",
-              "type": "boolean",
-              "default": false,
-              "markdownDescription": "Make keyof only return strings instead of string, numbers or symbols. Legacy option.\n\nSee more: https://www.typescriptlang.org/tsconfig#keyofStringsOnly"
-            },
-            "useDefineForClassFields": {
-              "description": "Emit ECMAScript-standard-compliant class fields.",
-              "type": "boolean",
-              "default": false,
-              "markdownDescription": "Emit ECMAScript-standard-compliant class fields.\n\nSee more: https://www.typescriptlang.org/tsconfig#useDefineForClassFields"
-            },
-            "declarationMap": {
-              "description": "Create sourcemaps for d.ts files.",
-              "type": "boolean",
-              "default": false,
-              "markdownDescription": "Create sourcemaps for d.ts files.\n\nSee more: https://www.typescriptlang.org/tsconfig#declarationMap"
-            },
-            "resolveJsonModule": {
-              "description": "Enable importing .json files",
-              "type": "boolean",
-              "default": false,
-              "markdownDescription": "Enable importing .json files\n\nSee more: https://www.typescriptlang.org/tsconfig#resolveJsonModule"
-            },
-            "resolvePackageJsonExports": {
-              "description": "Use the package.json 'exports' field when resolving package imports.",
-              "type": "boolean",
-              "default": false,
-              "markdownDescription": "Use the package.json 'exports' field when resolving package imports.\n\nSee more: https://www.typescriptlang.org/tsconfig#resolvePackageJsonExports"
-            },
-            "resolvePackageJsonImports": {
-              "description": "Use the package.json 'imports' field when resolving imports.",
-              "type": "boolean",
-              "default": false,
-              "markdownDescription": "Use the package.json 'imports' field when resolving imports.\n\nSee more: https://www.typescriptlang.org/tsconfig#resolvePackageJsonImports"
-            },
-<<<<<<< HEAD
-=======
-            "verbatimModuleSyntax": {
-              "description": "Do not transform or elide any imports or exports not marked as type-only, ensuring they are written in the output file's format based on the 'module' setting.",
-              "type": "boolean",
-              "default": false,
-              "markdownDescription": "Do not transform or elide any imports or exports not marked as type-only, ensuring they are written in the output file's format based on the 'module' setting."
-            },
->>>>>>> d110ef76
-            "assumeChangesOnlyAffectDirectDependencies": {
-              "description": "Have recompiles in '--incremental' and '--watch' assume that changes within a file will only affect files directly depending on it. Requires TypeScript version 3.8 or later.",
-              "type": "boolean"
-            },
-            "extendedDiagnostics": {
-              "description": "Output more detailed compiler performance information after building.",
-              "type": "boolean",
-              "default": false,
-              "markdownDescription": "Output more detailed compiler performance information after building.\n\nSee more: https://www.typescriptlang.org/tsconfig#extendedDiagnostics"
-            },
-            "listFilesOnly": {
-              "description": "Print names of files that are part of the compilation and then stop processing.",
-              "type": "boolean"
-            },
-            "disableSourceOfProjectReferenceRedirect": {
-              "description": "Disable preferring source files instead of declaration files when referencing composite projects",
-              "type": "boolean",
-              "markdownDescription": "Disable preferring source files instead of declaration files when referencing composite projects\n\nSee more: https://www.typescriptlang.org/tsconfig#disableSourceOfProjectReferenceRedirect"
-            },
-            "disableSolutionSearching": {
-              "description": "Opt a project out of multi-project reference checking when editing.",
-              "type": "boolean",
-              "markdownDescription": "Opt a project out of multi-project reference checking when editing.\n\nSee more: https://www.typescriptlang.org/tsconfig#disableSolutionSearching"
-            },
-            "verbatimModuleSyntax": {
-              "description": "Do not transform or elide any imports or exports not marked as type-only, ensuring they are written in the output file's format based on the 'module' setting.",
-              "type": "boolean",
-              "markdownDescription": "Do not transform or elide any imports or exports not marked as type-only, ensuring they are written in the output file's format based on the 'module' setting.\n\nSee more: https://www.typescriptlang.org/tsconfig#verbatimModuleSyntax"
-            }
-          }
-        }
-      }
-    },
-    "typeAcquisitionDefinition": {
-      "properties": {
-        "typeAcquisition": {
-          "type": "object",
-          "description": "Auto type (.d.ts) acquisition options for this project. Requires TypeScript version 2.1 or later.",
-          "properties": {
-            "enable": {
-              "description": "Enable auto type acquisition",
-              "type": "boolean",
-              "default": false
-            },
-            "include": {
-              "description": "Specifies a list of type declarations to be included in auto type acquisition. Ex. [\"jquery\", \"lodash\"]",
-              "type": "array",
-              "uniqueItems": true,
-              "items": {
-                "type": "string"
-              }
-            },
-            "exclude": {
-              "description": "Specifies a list of type declarations to be excluded from auto type acquisition. Ex. [\"jquery\", \"lodash\"]",
-              "type": "array",
-              "uniqueItems": true,
-              "items": {
-                "type": "string"
-              }
-            }
-          }
-        }
-      }
-    },
-    "referencesDefinition": {
-      "properties": {
-        "references": {
-          "type": "array",
-          "uniqueItems": true,
-          "description": "Referenced projects. Requires TypeScript version 3.0 or later.",
-          "items": {
-            "type": "object",
-            "description": "Project reference.",
-            "properties": {
-              "path": {
-                "type": "string",
-                "description": "Path to referenced tsconfig or to folder containing tsconfig."
-              }
-            }
-          }
-        }
-      }
-    },
-    "tsNodeModuleTypes": {
-      "type": "object"
-    },
-    "tsNodeDefinition": {
-      "properties": {
-        "ts-node": {
-          "description": "ts-node options.  See also: https://typestrong.org/ts-node/docs/configuration\n\nts-node offers TypeScript execution and REPL for node.js, with source map support.",
-          "properties": {
-            "compiler": {
-              "default": "typescript",
-              "description": "Specify a custom TypeScript compiler.",
-              "type": "string"
-            },
-            "compilerHost": {
-              "default": false,
-              "description": "Use TypeScript's compiler host API instead of the language service API.",
-              "type": "boolean"
-            },
-            "compilerOptions": {
-              "additionalProperties": true,
-              "allOf": [
-                {
-                  "$ref": "#/definitions/compilerOptionsDefinition/properties/compilerOptions"
-                }
-              ],
-              "description": "JSON object to merge with TypeScript `compilerOptions`.",
-              "properties": {},
-              "type": "object"
-            },
-            "emit": {
-              "default": false,
-              "description": "Emit output files into `.ts-node` directory.",
-              "type": "boolean"
-            },
-            "esm": {
-              "description": "Enable native ESM support.\n\nFor details, see https://typestrong.org/ts-node/docs/imports#native-ecmascript-modules",
-              "type": "boolean"
-            },
-            "experimentalReplAwait": {
-              "description": "Allows the usage of top level await in REPL.\n\nUses node's implementation which accomplishes this with an AST syntax transformation.\n\nEnabled by default when tsconfig target is es2018 or above. Set to false to disable.\n\n**Note**: setting to `true` when tsconfig target is too low will throw an Error.  Leave as `undefined`\nto get default, automatic behavior.",
-              "type": "boolean"
-            },
-            "experimentalResolver": {
-              "description": "Enable experimental features that re-map imports and require calls to support:\n`baseUrl`, `paths`, `rootDirs`, `.js` to `.ts` file extension mappings,\n`outDir` to `rootDir` mappings for composite projects and monorepos.\n\nFor details, see https://github.com/TypeStrong/ts-node/issues/1514",
-              "type": "boolean"
-            },
-            "experimentalSpecifierResolution": {
-              "description": "Like node's `--experimental-specifier-resolution`, , but can also be set in your `tsconfig.json` for convenience.\n\nFor details, see https://nodejs.org/dist/latest-v18.x/docs/api/esm.html#customizing-esm-specifier-resolution-algorithm",
-              "enum": ["explicit", "node"],
-              "type": "string"
-            },
-            "files": {
-              "default": false,
-              "description": "Load \"files\" and \"include\" from `tsconfig.json` on startup.\n\nDefault is to override `tsconfig.json` \"files\" and \"include\" to only include the entrypoint script.",
-              "type": "boolean"
-            },
-            "ignore": {
-              "default": [
-                "(?:^|/)node_modules/"
-              ],
-              "description": "Paths which should not be compiled.\n\nEach string in the array is converted to a regular expression via `new RegExp()` and tested against source paths prior to compilation.\n\nSource paths are normalized to posix-style separators, relative to the directory containing `tsconfig.json` or to cwd if no `tsconfig.json` is loaded.\n\nDefault is to ignore all node_modules subdirectories.",
-              "items": {
-                "type": "string"
-              },
-              "type": "array"
-            },
-            "ignoreDiagnostics": {
-              "description": "Ignore TypeScript warnings by diagnostic code.",
-              "items": {
-                "type": [
-                  "string",
-                  "number"
-                ]
-              },
-              "type": "array"
-            },
-            "logError": {
-              "default": false,
-              "description": "Logs TypeScript errors to stderr instead of throwing exceptions.",
-              "type": "boolean"
-            },
-            "moduleTypes": {
-              "$ref": "#/definitions/tsNodeModuleTypes",
-              "description": "Override certain paths to be compiled and executed as CommonJS or ECMAScript modules.\nWhen overridden, the tsconfig \"module\" and package.json \"type\" fields are overridden, and\nthe file extension is ignored.\nThis is useful if you cannot use .mts, .cts, .mjs, or .cjs file extensions;\nit achieves the same effect.\n\nEach key is a glob pattern following the same rules as tsconfig's \"include\" array.\nWhen multiple patterns match the same file, the last pattern takes precedence.\n\n`cjs` overrides matches files to compile and execute as CommonJS.\n`esm` overrides matches files to compile and execute as native ECMAScript modules.\n`package` overrides either of the above to default behavior, which obeys package.json \"type\" and\ntsconfig.json \"module\" options."
-            },
-            "preferTsExts": {
-              "default": false,
-              "description": "Re-order file extensions so that TypeScript imports are preferred.\n\nFor example, when both `index.js` and `index.ts` exist, enabling this option causes `require('./index')` to resolve to `index.ts` instead of `index.js`",
-              "type": "boolean"
-            },
-            "pretty": {
-              "default": false,
-              "description": "Use pretty diagnostic formatter.",
-              "type": "boolean"
-            },
-            "require": {
-              "description": "Modules to require, like node's `--require` flag.\n\nIf specified in `tsconfig.json`, the modules will be resolved relative to the `tsconfig.json` file.\n\nIf specified programmatically, each input string should be pre-resolved to an absolute path for\nbest results.",
-              "items": {
-                "type": "string"
-              },
-              "type": "array"
-            },
-            "scope": {
-              "default": false,
-              "description": "Scope compiler to files within `scopeDir`.",
-              "type": "boolean"
-            },
-            "scopeDir": {
-              "default": "First of: `tsconfig.json` \"rootDir\" if specified, directory containing `tsconfig.json`, or cwd if no `tsconfig.json` is loaded.",
-              "type": "string"
-            },
-            "skipIgnore": {
-              "default": false,
-              "description": "Skip ignore check, so that compilation will be attempted for all files with matching extensions.",
-              "type": "boolean"
-            },
-            "swc": {
-              "description": "Transpile with swc instead of the TypeScript compiler, and skip typechecking.\n\nEquivalent to setting both `transpileOnly: true` and `transpiler: 'ts-node/transpilers/swc'`\n\nFor complete instructions: https://typestrong.org/ts-node/docs/transpilers",
-              "type": "boolean"
-            },
-            "transpileOnly": {
-              "default": false,
-              "description": "Use TypeScript's faster `transpileModule`.",
-              "type": "boolean"
-            },
-            "transpiler": {
-              "anyOf": [
-                {
-                  "items": [
-                    {
-                      "type": "string"
-                    },
-                    {
-                      "additionalProperties": true,
-                      "properties": {},
-                      "type": "object"
-                    }
-                  ],
-                  "maxItems": 2,
-                  "minItems": 2,
-                  "type": "array"
-                },
-                {
-                  "type": "string"
-                }
-              ],
-              "description": "Specify a custom transpiler for use with transpileOnly"
-            },
-            "typeCheck": {
-              "default": true,
-              "description": "**DEPRECATED** Specify type-check is enabled (e.g. `transpileOnly == false`).",
-              "type": "boolean"
-            }
-          },
-          "type": "object"
-        }
-      }
-    }
-  },
-<<<<<<< HEAD
-  "id": "https://json.schemastore.org/tsconfig",
-  "title": "JSON schema for the TypeScript compiler's configuration file",
-  "type": "object"
-}
-
-=======
-  "type": "object",
-  "allOf": [
-    {
-      "$ref": "#/definitions/compilerOptionsDefinition"
-    },
-    {
-      "$ref": "#/definitions/compileOnSaveDefinition"
-    },
-    {
-      "$ref": "#/definitions/typeAcquisitionDefinition"
-    },
-    {
-      "$ref": "#/definitions/extendsDefinition"
-    },
-    {
-      "$ref": "#/definitions/watchOptionsDefinition"
-    },
-    {
-      "$ref": "#/definitions/buildOptionsDefinition"
-    },
-    {
-      "$ref": "#/definitions/tsNodeDefinition"
-    },
-    {
-      "anyOf": [
-        {
-          "$ref": "#/definitions/filesDefinition"
-        },
-        {
-          "$ref": "#/definitions/excludeDefinition"
-        },
-        {
-          "$ref": "#/definitions/includeDefinition"
-        },
-        {
-          "$ref": "#/definitions/referencesDefinition"
-        }
-      ]
-    }
-  ]
-}
->>>>>>> d110ef76
+{
+  "$schema": "http://json-schema.org/draft-04/schema#",
+  "allOf": [
+    {
+      "$ref": "#/definitions/compilerOptionsDefinition"
+    },
+    {
+      "$ref": "#/definitions/compileOnSaveDefinition"
+    },
+    {
+      "$ref": "#/definitions/typeAcquisitionDefinition"
+    },
+    {
+      "$ref": "#/definitions/extendsDefinition"
+    },
+    {
+      "$ref": "#/definitions/watchOptionsDefinition"
+    },
+    {
+      "$ref": "#/definitions/buildOptionsDefinition"
+    },
+    {
+      "$ref": "#/definitions/tsNodeDefinition"
+    },
+    {
+      "anyOf": [
+        {
+          "$ref": "#/definitions/filesDefinition"
+        },
+        {
+          "$ref": "#/definitions/excludeDefinition"
+        },
+        {
+          "$ref": "#/definitions/includeDefinition"
+        },
+        {
+          "$ref": "#/definitions/referencesDefinition"
+        }
+      ]
+    }
+  ],
+  "definitions": {
+    "//": {
+      "explainer": "https://www.typescriptlang.org/docs/handbook/tsconfig-json.html#overview",
+      "reference": "https://www.typescriptlang.org/tsconfig",
+      "reference metadata": "https://github.com/microsoft/TypeScript-Website/blob/v2/packages/tsconfig-reference/scripts/tsconfigRules.ts"
+    },
+    "filesDefinition": {
+      "properties": {
+        "files": {
+          "description": "If no 'files' or 'include' property is present in a tsconfig.json, the compiler defaults to including all files in the containing directory and subdirectories except those specified by 'exclude'. When a 'files' property is specified, only those files and those specified by 'include' are included.",
+          "type": "array",
+          "uniqueItems": true,
+          "items": {
+            "type": "string"
+          }
+        }
+      }
+    },
+    "excludeDefinition": {
+      "properties": {
+        "exclude": {
+          "description": "Specifies a list of files to be excluded from compilation. The 'exclude' property only affects the files included via the 'include' property and not the 'files' property. Glob patterns require TypeScript version 2.0 or later.",
+          "type": "array",
+          "uniqueItems": true,
+          "items": {
+            "type": "string"
+          }
+        }
+      }
+    },
+    "includeDefinition": {
+      "properties": {
+        "include": {
+          "description": "Specifies a list of glob patterns that match files to be included in compilation. If no 'files' or 'include' property is present in a tsconfig.json, the compiler defaults to including all files in the containing directory and subdirectories except those specified by 'exclude'. Requires TypeScript version 2.0 or later.",
+          "type": "array",
+          "uniqueItems": true,
+          "items": {
+            "type": "string"
+          }
+        }
+      }
+    },
+    "compileOnSaveDefinition": {
+      "properties": {
+        "compileOnSave": {
+          "description": "Enable Compile-on-Save for this project.",
+          "type": "boolean"
+        }
+      }
+    },
+    "extendsDefinition": {
+      "properties": {
+        "extends": {
+          "description": "Path to base configuration file to inherit from (requires TypeScript version 2.1 or later), or array of base files, with the rightmost files having the greater priority (requires TypeScript version 5.0 or later).",
+          "oneOf": [
+            {
+              "default": "",
+              "type": "string"
+            },
+            {
+              "default": [],
+              "items": {
+                "type": "string"
+              },
+              "type": "array"
+            }
+          ]
+        }
+      }
+    },
+    "buildOptionsDefinition": {
+      "properties": {
+        "buildOptions": {
+          "properties": {
+            "dry": {
+              "description": "~",
+              "type": "boolean",
+              "default": false
+            },
+            "force": {
+              "description": "Build all projects, including those that appear to be up to date",
+              "type": "boolean",
+              "default": false,
+              "markdownDescription": "Build all projects, including those that appear to be up to date\n\nSee more: https://www.typescriptlang.org/tsconfig#force"
+            },
+            "verbose": {
+              "description": "Enable verbose logging",
+              "type": "boolean",
+              "default": false,
+              "markdownDescription": "Enable verbose logging\n\nSee more: https://www.typescriptlang.org/tsconfig#verbose"
+            },
+            "incremental": {
+              "description": "Save .tsbuildinfo files to allow for incremental compilation of projects.",
+              "type": "boolean",
+              "default": false,
+              "markdownDescription": "Save .tsbuildinfo files to allow for incremental compilation of projects.\n\nSee more: https://www.typescriptlang.org/tsconfig#incremental"
+            },
+            "assumeChangesOnlyAffectDirectDependencies": {
+              "description": "Have recompiles in projects that use `incremental` and `watch` mode assume that changes within a file will only affect files directly depending on it.",
+              "type": "boolean",
+              "default": false,
+              "markdownDescription": "Have recompiles in projects that use `incremental` and `watch` mode assume that changes within a file will only affect files directly depending on it.\n\nSee more: https://www.typescriptlang.org/tsconfig#assumeChangesOnlyAffectDirectDependencies"
+            },
+            "traceResolution": {
+              "description": "Log paths used during the `moduleResolution` process.",
+              "type": "boolean",
+              "default": false,
+              "markdownDescription": "Log paths used during the `moduleResolution` process.\n\nSee more: https://www.typescriptlang.org/tsconfig#traceResolution"
+            }
+          }
+        }
+      }
+    },
+    "watchOptionsDefinition": {
+      "properties": {
+        "watchOptions": {
+          "type": "object",
+          "description": "Settings for the watch mode in TypeScript.",
+          "properties": {
+            "force": {
+              "description": "~",
+              "type": "string"
+            },
+            "watchFile": {
+              "description": "Specify how the TypeScript watch mode works.",
+              "type": "string",
+              "markdownDescription": "Specify how the TypeScript watch mode works.\n\nSee more: https://www.typescriptlang.org/tsconfig#watchFile"
+            },
+            "watchDirectory": {
+              "description": "Specify how directories are watched on systems that lack recursive file-watching functionality.",
+              "type": "string",
+              "markdownDescription": "Specify how directories are watched on systems that lack recursive file-watching functionality.\n\nSee more: https://www.typescriptlang.org/tsconfig#watchDirectory"
+            },
+            "fallbackPolling": {
+              "description": "Specify what approach the watcher should use if the system runs out of native file watchers.",
+              "type": "string",
+              "markdownDescription": "Specify what approach the watcher should use if the system runs out of native file watchers.\n\nSee more: https://www.typescriptlang.org/tsconfig#fallbackPolling"
+            },
+            "synchronousWatchDirectory": {
+              "description": "Synchronously call callbacks and update the state of directory watchers on platforms that don`t support recursive watching natively.",
+              "type": "boolean",
+              "markdownDescription": "Synchronously call callbacks and update the state of directory watchers on platforms that don`t support recursive watching natively.\n\nSee more: https://www.typescriptlang.org/tsconfig#synchronousWatchDirectory"
+            },
+            "excludeFiles": {
+              "description": "Remove a list of files from the watch mode's processing.",
+              "type": "array",
+              "uniqueItems": true,
+              "items": {
+                "type": "string"
+              },
+              "markdownDescription": "Remove a list of files from the watch mode's processing.\n\nSee more: https://www.typescriptlang.org/tsconfig#excludeFiles"
+            },
+            "excludeDirectories": {
+              "description": "Remove a list of directories from the watch process.",
+              "type": "array",
+              "uniqueItems": true,
+              "items": {
+                "type": "string"
+              },
+              "markdownDescription": "Remove a list of directories from the watch process.\n\nSee more: https://www.typescriptlang.org/tsconfig#excludeDirectories"
+            }
+          }
+        }
+      }
+    },
+    "compilerOptionsDefinition": {
+      "properties": {
+        "compilerOptions": {
+          "type": "object",
+          "description": "Instructs the TypeScript compiler how to compile .ts files.",
+          "properties": {
+            "allowArbitraryExtensions": {
+              "description": "Enable importing files with any extension, provided a declaration file is present.",
+              "type": "boolean",
+              "markdownDescription": "Enable importing files with any extension, provided a declaration file is present.\n\nSee more: https://www.typescriptlang.org/tsconfig#allowImportingTsExtensions"
+            },
+            "allowImportingTsExtensions": {
+              "description": "Allow imports to include TypeScript file extensions. Requires '--moduleResolution bundler' and either '--noEmit' or '--emitDeclarationOnly' to be set.",
+              "type": "boolean",
+              "markdownDescription": "Allow imports to include TypeScript file extensions. Requires '--moduleResolution bundler' and either '--noEmit' or '--emitDeclarationOnly' to be set.\n\nSee more: https://www.typescriptlang.org/tsconfig#allowImportingTsExtensions"
+            },
+            "charset": {
+              "description": "No longer supported. In early versions, manually set the text encoding for reading files.",
+              "type": "string",
+              "markdownDescription": "No longer supported. In early versions, manually set the text encoding for reading files.\n\nSee more: https://www.typescriptlang.org/tsconfig#charset"
+            },
+            "composite": {
+              "description": "Enable constraints that allow a TypeScript project to be used with project references.",
+              "type": "boolean",
+              "default": true,
+              "markdownDescription": "Enable constraints that allow a TypeScript project to be used with project references.\n\nSee more: https://www.typescriptlang.org/tsconfig#composite"
+            },
+            "customConditions": {
+              "description": "Conditions to set in addition to the resolver-specific defaults when resolving imports.",
+              "type": "array",
+              "uniqueItems": true,
+              "items": {
+                "type": "string"
+              },
+              "markdownDescription": "Conditions to set in addition to the resolver-specific defaults when resolving imports.\n\nSee more: https://www.typescriptlang.org/tsconfig#customConditions"
+            },
+            "declaration": {
+              "description": "Generate .d.ts files from TypeScript and JavaScript files in your project.",
+              "type": "boolean",
+              "default": false,
+              "markdownDescription": "Generate .d.ts files from TypeScript and JavaScript files in your project.\n\nSee more: https://www.typescriptlang.org/tsconfig#declaration"
+            },
+            "declarationDir": {
+              "description": "Specify the output directory for generated declaration files.",
+              "type": [
+                "string",
+                "null"
+              ],
+              "markdownDescription": "Specify the output directory for generated declaration files.\n\nSee more: https://www.typescriptlang.org/tsconfig#declarationDir"
+            },
+            "diagnostics": {
+              "description": "Output compiler performance information after building.",
+              "type": "boolean",
+              "markdownDescription": "Output compiler performance information after building.\n\nSee more: https://www.typescriptlang.org/tsconfig#diagnostics"
+            },
+            "disableReferencedProjectLoad": {
+              "description": "Reduce the number of projects loaded automatically by TypeScript.",
+              "type": "boolean",
+              "markdownDescription": "Reduce the number of projects loaded automatically by TypeScript.\n\nSee more: https://www.typescriptlang.org/tsconfig#disableReferencedProjectLoad"
+            },
+            "noPropertyAccessFromIndexSignature": {
+              "description": "Enforces using indexed accessors for keys declared using an indexed type",
+              "type": "boolean",
+              "markdownDescription": "Enforces using indexed accessors for keys declared using an indexed type\n\nSee more: https://www.typescriptlang.org/tsconfig#noPropertyAccessFromIndexSignature"
+            },
+            "emitBOM": {
+              "description": "Emit a UTF-8 Byte Order Mark (BOM) in the beginning of output files.",
+              "type": "boolean",
+              "default": false,
+              "markdownDescription": "Emit a UTF-8 Byte Order Mark (BOM) in the beginning of output files.\n\nSee more: https://www.typescriptlang.org/tsconfig#emitBOM"
+            },
+            "emitDeclarationOnly": {
+              "description": "Only output d.ts files and not JavaScript files.",
+              "type": "boolean",
+              "default": false,
+              "markdownDescription": "Only output d.ts files and not JavaScript files.\n\nSee more: https://www.typescriptlang.org/tsconfig#emitDeclarationOnly"
+            },
+            "exactOptionalPropertyTypes": {
+              "description": "Differentiate between undefined and not present when type checking",
+              "type": "boolean",
+              "default": false,
+              "markdownDescription": "Differentiate between undefined and not present when type checking\n\nSee more: https://www.typescriptlang.org/tsconfig#exactOptionalPropertyTypes"
+            },
+            "incremental": {
+              "description": "Enable incremental compilation. Requires TypeScript version 3.4 or later.",
+              "type": "boolean"
+            },
+            "tsBuildInfoFile": {
+              "description": "Specify the folder for .tsbuildinfo incremental compilation files.",
+              "default": ".tsbuildinfo",
+              "type": "string",
+              "markdownDescription": "Specify the folder for .tsbuildinfo incremental compilation files.\n\nSee more: https://www.typescriptlang.org/tsconfig#tsBuildInfoFile"
+            },
+            "inlineSourceMap": {
+              "description": "Include sourcemap files inside the emitted JavaScript.",
+              "type": "boolean",
+              "default": false,
+              "markdownDescription": "Include sourcemap files inside the emitted JavaScript.\n\nSee more: https://www.typescriptlang.org/tsconfig#inlineSourceMap"
+            },
+            "inlineSources": {
+              "description": "Include source code in the sourcemaps inside the emitted JavaScript.",
+              "type": "boolean",
+              "default": false,
+              "markdownDescription": "Include source code in the sourcemaps inside the emitted JavaScript.\n\nSee more: https://www.typescriptlang.org/tsconfig#inlineSources"
+            },
+            "jsx": {
+              "description": "Specify what JSX code is generated.",
+              "enum": [
+                "preserve",
+                "react",
+                "react-jsx",
+                "react-jsxdev",
+                "react-native"
+              ]
+            },
+            "reactNamespace": {
+              "description": "Specify the object invoked for `createElement`. This only applies when targeting `react` JSX emit.",
+              "type": "string",
+              "default": "React",
+              "markdownDescription": "Specify the object invoked for `createElement`. This only applies when targeting `react` JSX emit.\n\nSee more: https://www.typescriptlang.org/tsconfig#reactNamespace"
+            },
+            "jsxFactory": {
+              "description": "Specify the JSX factory function used when targeting React JSX emit, e.g. 'React.createElement' or 'h'",
+              "type": "string",
+              "default": "React.createElement",
+              "markdownDescription": "Specify the JSX factory function used when targeting React JSX emit, e.g. 'React.createElement' or 'h'\n\nSee more: https://www.typescriptlang.org/tsconfig#jsxFactory"
+            },
+            "jsxFragmentFactory": {
+              "description": "Specify the JSX Fragment reference used for fragments when targeting React JSX emit e.g. 'React.Fragment' or 'Fragment'.",
+              "type": "string",
+              "default": "React.Fragment",
+              "markdownDescription": "Specify the JSX Fragment reference used for fragments when targeting React JSX emit e.g. 'React.Fragment' or 'Fragment'.\n\nSee more: https://www.typescriptlang.org/tsconfig#jsxFragmentFactory"
+            },
+            "jsxImportSource": {
+              "description": "Specify module specifier used to import the JSX factory functions when using `jsx: react-jsx`.",
+              "type": "string",
+              "default": "react",
+              "markdownDescription": "Specify module specifier used to import the JSX factory functions when using `jsx: react-jsx`.\n\nSee more: https://www.typescriptlang.org/tsconfig#jsxImportSource"
+            },
+            "listFiles": {
+              "description": "Print all of the files read during the compilation.",
+              "type": "boolean",
+              "default": false,
+              "markdownDescription": "Print all of the files read during the compilation.\n\nSee more: https://www.typescriptlang.org/tsconfig#listFiles"
+            },
+            "mapRoot": {
+              "description": "Specify the location where debugger should locate map files instead of generated locations.",
+              "type": "string",
+              "markdownDescription": "Specify the location where debugger should locate map files instead of generated locations.\n\nSee more: https://www.typescriptlang.org/tsconfig#mapRoot"
+            },
+            "module": {
+              "description": "Specify what module code is generated.",
+              "type": "string",
+              "anyOf": [
+                {
+                  "enum": [
+                    "CommonJS",
+                    "AMD",
+                    "System",
+                    "UMD",
+                    "ES6",
+                    "ES2015",
+                    "ES2020",
+                    "ESNext",
+                    "None",
+                    "ES2022",
+                    "Node16",
+                    "NodeNext"
+                  ]
+                },
+                {
+                  "pattern": "^([Cc][Oo][Mm][Mm][Oo][Nn][Jj][Ss]|[AaUu][Mm][Dd]|[Ss][Yy][Ss][Tt][Ee][Mm]|[Ee][Ss]([356]|20(1[567]|2[02])|[Nn][Ee][Xx][Tt])|[Nn][Oo][dD][Ee]16|[Nn][Oo][Dd][Ee][Nn][Ee][Xx][Tt]|[Nn][Oo][Nn][Ee])$"
+                }
+              ],
+              "markdownDescription": "Specify what module code is generated.\n\nSee more: https://www.typescriptlang.org/tsconfig#module"
+            },
+            "moduleDetection": {
+              "description": "Control what method is used to detect module-format JS files.",
+              "type": "string",
+              "enum": [
+                "auto",
+                "legacy",
+                "force"
+              ],
+              "default": "auto"
+            },
+            "moduleResolution": {
+              "description": "Specify how TypeScript looks up a file from a given module specifier.",
+              "type": "string",
+              "anyOf": [
+                {
+                  "enum": [
+                    "Classic",
+                    "Node"
+                  ]
+                },
+                {
+                  "pattern": "^(([Nn]ode)|([Nn]ode16)|([Nn]ode[Nn]ext)|([Cc]lassic)|([Bb]undler))$"
+                }
+              ],
+              "default": "classic",
+              "markdownDescription": "Specify how TypeScript looks up a file from a given module specifier.\n\nSee more: https://www.typescriptlang.org/tsconfig#moduleResolution"
+            },
+            "newLine": {
+              "description": "Set the newline character for emitting files.",
+              "type": "string",
+              "anyOf": [
+                {
+                  "enum": [
+                    "crlf",
+                    "lf"
+                  ]
+                },
+                {
+                  "pattern": "^(CRLF|LF|crlf|lf)$"
+                }
+              ],
+              "markdownDescription": "Set the newline character for emitting files.\n\nSee more: https://www.typescriptlang.org/tsconfig#newLine"
+            },
+            "noEmit": {
+              "description": "Disable emitting file from a compilation.",
+              "type": "boolean",
+              "default": false,
+              "markdownDescription": "Disable emitting file from a compilation.\n\nSee more: https://www.typescriptlang.org/tsconfig#noEmit"
+            },
+            "noEmitHelpers": {
+              "description": "Disable generating custom helper functions like `__extends` in compiled output.",
+              "type": "boolean",
+              "default": false,
+              "markdownDescription": "Disable generating custom helper functions like `__extends` in compiled output.\n\nSee more: https://www.typescriptlang.org/tsconfig#noEmitHelpers"
+            },
+            "noEmitOnError": {
+              "description": "Disable emitting files if any type checking errors are reported.",
+              "type": "boolean",
+              "default": false,
+              "markdownDescription": "Disable emitting files if any type checking errors are reported.\n\nSee more: https://www.typescriptlang.org/tsconfig#noEmitOnError"
+            },
+            "noImplicitAny": {
+              "description": "Enable error reporting for expressions and declarations with an implied `any` type..",
+              "type": "boolean",
+              "markdownDescription": "Enable error reporting for expressions and declarations with an implied `any` type..\n\nSee more: https://www.typescriptlang.org/tsconfig#noImplicitAny"
+            },
+            "noImplicitThis": {
+              "description": "Enable error reporting when `this` is given the type `any`.",
+              "type": "boolean",
+              "markdownDescription": "Enable error reporting when `this` is given the type `any`.\n\nSee more: https://www.typescriptlang.org/tsconfig#noImplicitThis"
+            },
+            "noUnusedLocals": {
+              "description": "Enable error reporting when a local variables aren't read.",
+              "type": "boolean",
+              "default": false,
+              "markdownDescription": "Enable error reporting when a local variables aren't read.\n\nSee more: https://www.typescriptlang.org/tsconfig#noUnusedLocals"
+            },
+            "noUnusedParameters": {
+              "description": "Raise an error when a function parameter isn't read",
+              "type": "boolean",
+              "default": false,
+              "markdownDescription": "Raise an error when a function parameter isn't read\n\nSee more: https://www.typescriptlang.org/tsconfig#noUnusedParameters"
+            },
+            "noLib": {
+              "description": "Disable including any library files, including the default lib.d.ts.",
+              "type": "boolean",
+              "default": false,
+              "markdownDescription": "Disable including any library files, including the default lib.d.ts.\n\nSee more: https://www.typescriptlang.org/tsconfig#noLib"
+            },
+            "noResolve": {
+              "description": "Disallow `import`s, `require`s or `<reference>`s from expanding the number of files TypeScript should add to a project.",
+              "type": "boolean",
+              "default": false,
+              "markdownDescription": "Disallow `import`s, `require`s or `<reference>`s from expanding the number of files TypeScript should add to a project.\n\nSee more: https://www.typescriptlang.org/tsconfig#noResolve"
+            },
+            "noStrictGenericChecks": {
+              "description": "Disable strict checking of generic signatures in function types.",
+              "type": "boolean",
+              "default": false,
+              "markdownDescription": "Disable strict checking of generic signatures in function types.\n\nSee more: https://www.typescriptlang.org/tsconfig#noStrictGenericChecks"
+            },
+            "skipDefaultLibCheck": {
+              "description": "Skip type checking .d.ts files that are included with TypeScript.",
+              "type": "boolean",
+              "default": false,
+              "markdownDescription": "Skip type checking .d.ts files that are included with TypeScript.\n\nSee more: https://www.typescriptlang.org/tsconfig#skipDefaultLibCheck"
+            },
+            "skipLibCheck": {
+              "description": "Skip type checking all .d.ts files.",
+              "type": "boolean",
+              "default": false,
+              "markdownDescription": "Skip type checking all .d.ts files.\n\nSee more: https://www.typescriptlang.org/tsconfig#skipLibCheck"
+            },
+            "outFile": {
+              "description": "Specify a file that bundles all outputs into one JavaScript file. If `declaration` is true, also designates a file that bundles all .d.ts output.",
+              "type": "string",
+              "markdownDescription": "Specify a file that bundles all outputs into one JavaScript file. If `declaration` is true, also designates a file that bundles all .d.ts output.\n\nSee more: https://www.typescriptlang.org/tsconfig#outFile"
+            },
+            "outDir": {
+              "description": "Specify an output folder for all emitted files.",
+              "type": "string",
+              "markdownDescription": "Specify an output folder for all emitted files.\n\nSee more: https://www.typescriptlang.org/tsconfig#outDir"
+            },
+            "preserveConstEnums": {
+              "description": "Disable erasing `const enum` declarations in generated code.",
+              "type": "boolean",
+              "default": false,
+              "markdownDescription": "Disable erasing `const enum` declarations in generated code.\n\nSee more: https://www.typescriptlang.org/tsconfig#preserveConstEnums"
+            },
+            "preserveSymlinks": {
+              "description": "Disable resolving symlinks to their realpath. This correlates to the same flag in node.",
+              "type": "boolean",
+              "default": false,
+              "markdownDescription": "Disable resolving symlinks to their realpath. This correlates to the same flag in node.\n\nSee more: https://www.typescriptlang.org/tsconfig#preserveSymlinks"
+            },
+            "preserveValueImports": {
+              "description": "Preserve unused imported values in the JavaScript output that would otherwise be removed",
+              "type": "boolean",
+              "default": false,
+              "markdownDescription": "Preserve unused imported values in the JavaScript output that would otherwise be removed\n\nSee more: https://www.typescriptlang.org/tsconfig#preserveValueImports"
+            },
+            "preserveWatchOutput": {
+              "description": "Disable wiping the console in watch mode",
+              "type": "boolean",
+              "markdownDescription": "Disable wiping the console in watch mode\n\nSee more: https://www.typescriptlang.org/tsconfig#preserveWatchOutput"
+            },
+            "pretty": {
+              "description": "Enable color and formatting in output to make compiler errors easier to read",
+              "type": "boolean",
+              "default": true,
+              "markdownDescription": "Enable color and formatting in output to make compiler errors easier to read\n\nSee more: https://www.typescriptlang.org/tsconfig#pretty"
+            },
+            "removeComments": {
+              "description": "Disable emitting comments.",
+              "type": "boolean",
+              "default": false,
+              "markdownDescription": "Disable emitting comments.\n\nSee more: https://www.typescriptlang.org/tsconfig#removeComments"
+            },
+            "rootDir": {
+              "description": "Specify the root folder within your source files.",
+              "type": "string",
+              "markdownDescription": "Specify the root folder within your source files.\n\nSee more: https://www.typescriptlang.org/tsconfig#rootDir"
+            },
+            "isolatedModules": {
+              "description": "Ensure that each file can be safely transpiled without relying on other imports.",
+              "type": "boolean",
+              "default": false,
+              "markdownDescription": "Ensure that each file can be safely transpiled without relying on other imports.\n\nSee more: https://www.typescriptlang.org/tsconfig#isolatedModules"
+            },
+            "sourceMap": {
+              "description": "Create source map files for emitted JavaScript files.",
+              "type": "boolean",
+              "default": false,
+              "markdownDescription": "Create source map files for emitted JavaScript files.\n\nSee more: https://www.typescriptlang.org/tsconfig#sourceMap"
+            },
+            "sourceRoot": {
+              "description": "Specify the root path for debuggers to find the reference source code.",
+              "type": "string",
+              "markdownDescription": "Specify the root path for debuggers to find the reference source code.\n\nSee more: https://www.typescriptlang.org/tsconfig#sourceRoot"
+            },
+            "suppressExcessPropertyErrors": {
+              "description": "Disable reporting of excess property errors during the creation of object literals.",
+              "type": "boolean",
+              "default": false,
+              "markdownDescription": "Disable reporting of excess property errors during the creation of object literals.\n\nSee more: https://www.typescriptlang.org/tsconfig#suppressExcessPropertyErrors"
+            },
+            "suppressImplicitAnyIndexErrors": {
+              "description": "Suppress `noImplicitAny` errors when indexing objects that lack index signatures.",
+              "type": "boolean",
+              "default": false,
+              "markdownDescription": "Suppress `noImplicitAny` errors when indexing objects that lack index signatures.\n\nSee more: https://www.typescriptlang.org/tsconfig#suppressImplicitAnyIndexErrors"
+            },
+            "stripInternal": {
+              "description": "Disable emitting declarations that have `@internal` in their JSDoc comments.",
+              "type": "boolean",
+              "markdownDescription": "Disable emitting declarations that have `@internal` in their JSDoc comments.\n\nSee more: https://www.typescriptlang.org/tsconfig#stripInternal"
+            },
+            "target": {
+              "description": "Set the JavaScript language version for emitted JavaScript and include compatible library declarations.",
+              "type": "string",
+              "default": "ES3",
+              "anyOf": [
+                {
+                  "enum": [
+                    "ES3",
+                    "ES5",
+                    "ES6",
+                    "ES2015",
+                    "ES2016",
+                    "ES2017",
+                    "ES2018",
+                    "ES2019",
+                    "ES2020",
+                    "ES2021",
+                    "ES2022",
+                    "ES2023",
+                    "ESNext"
+                  ]
+                },
+                {
+                  "pattern": "^([Ee][Ss]([356]|(20(1[56789]|2[0123]))|[Nn][Ee][Xx][Tt]))$"
+                }
+              ],
+              "markdownDescription": "Set the JavaScript language version for emitted JavaScript and include compatible library declarations.\n\nSee more: https://www.typescriptlang.org/tsconfig#target"
+            },
+            "useUnknownInCatchVariables": {
+              "description": "Default catch clause variables as `unknown` instead of `any`.",
+              "type": "boolean",
+              "default": false,
+              "markdownDescription": "Default catch clause variables as `unknown` instead of `any`.\n\nSee more: https://www.typescriptlang.org/tsconfig#useUnknownInCatchVariables"
+            },
+            "watch": {
+              "description": "Watch input files.",
+              "type": "boolean"
+            },
+            "fallbackPolling": {
+              "description": "Specify the polling strategy to use when the system runs out of or doesn't support native file watchers. Requires TypeScript version 3.8 or later.",
+              "enum": [
+                "fixedPollingInterval",
+                "priorityPollingInterval",
+                "dynamicPriorityPolling",
+                "fixedInterval",
+                "priorityInterval",
+                "dynamicPriority",
+                "fixedChunkSize"
+              ]
+            },
+            "watchDirectory": {
+              "description": "Specify the strategy for watching directories under systems that lack recursive file-watching functionality. Requires TypeScript version 3.8 or later.",
+              "enum": [
+                "useFsEvents",
+                "fixedPollingInterval",
+                "dynamicPriorityPolling",
+                "fixedChunkSizePolling"
+              ],
+              "default": "useFsEvents"
+            },
+            "watchFile": {
+              "description": "Specify the strategy for watching individual files. Requires TypeScript version 3.8 or later.",
+              "enum": [
+                "fixedPollingInterval",
+                "priorityPollingInterval",
+                "dynamicPriorityPolling",
+                "useFsEvents",
+                "useFsEventsOnParentDirectory",
+                "fixedChunkSizePolling"
+              ],
+              "default": "useFsEvents"
+            },
+            "experimentalDecorators": {
+              "description": "Enable experimental support for TC39 stage 2 draft decorators.",
+              "type": "boolean",
+              "markdownDescription": "Enable experimental support for TC39 stage 2 draft decorators.\n\nSee more: https://www.typescriptlang.org/tsconfig#experimentalDecorators"
+            },
+            "emitDecoratorMetadata": {
+              "description": "Emit design-type metadata for decorated declarations in source files.",
+              "type": "boolean",
+              "markdownDescription": "Emit design-type metadata for decorated declarations in source files.\n\nSee more: https://www.typescriptlang.org/tsconfig#emitDecoratorMetadata"
+            },
+            "allowUnusedLabels": {
+              "description": "Disable error reporting for unused labels.",
+              "type": "boolean",
+              "markdownDescription": "Disable error reporting for unused labels.\n\nSee more: https://www.typescriptlang.org/tsconfig#allowUnusedLabels"
+            },
+            "noImplicitReturns": {
+              "description": "Enable error reporting for codepaths that do not explicitly return in a function.",
+              "type": "boolean",
+              "default": false,
+              "markdownDescription": "Enable error reporting for codepaths that do not explicitly return in a function.\n\nSee more: https://www.typescriptlang.org/tsconfig#noImplicitReturns"
+            },
+            "noUncheckedIndexedAccess": {
+              "description": "Add `undefined` to a type when accessed using an index.",
+              "type": "boolean",
+              "markdownDescription": "Add `undefined` to a type when accessed using an index.\n\nSee more: https://www.typescriptlang.org/tsconfig#noUncheckedIndexedAccess"
+            },
+            "noFallthroughCasesInSwitch": {
+              "description": "Enable error reporting for fallthrough cases in switch statements.",
+              "type": "boolean",
+              "default": false,
+              "markdownDescription": "Enable error reporting for fallthrough cases in switch statements.\n\nSee more: https://www.typescriptlang.org/tsconfig#noFallthroughCasesInSwitch"
+            },
+            "noImplicitOverride": {
+              "description": "Ensure overriding members in derived classes are marked with an override modifier.",
+              "type": "boolean",
+              "default": false,
+              "markdownDescription": "Ensure overriding members in derived classes are marked with an override modifier.\n\nSee more: https://www.typescriptlang.org/tsconfig#noImplicitOverride"
+            },
+            "allowUnreachableCode": {
+              "description": "Disable error reporting for unreachable code.",
+              "type": "boolean",
+              "markdownDescription": "Disable error reporting for unreachable code.\n\nSee more: https://www.typescriptlang.org/tsconfig#allowUnreachableCode"
+            },
+            "forceConsistentCasingInFileNames": {
+              "description": "Ensure that casing is correct in imports.",
+              "type": "boolean",
+              "default": false,
+              "markdownDescription": "Ensure that casing is correct in imports.\n\nSee more: https://www.typescriptlang.org/tsconfig#forceConsistentCasingInFileNames"
+            },
+            "generateCpuProfile": {
+              "description": "Emit a v8 CPU profile of the compiler run for debugging.",
+              "type": "string",
+              "default": "profile.cpuprofile",
+              "markdownDescription": "Emit a v8 CPU profile of the compiler run for debugging.\n\nSee more: https://www.typescriptlang.org/tsconfig#generateCpuProfile"
+            },
+            "baseUrl": {
+              "description": "Specify the base directory to resolve bare specifier module names.",
+              "type": "string",
+              "markdownDescription": "Specify the base directory to resolve bare specifier module names.\n\nSee more: https://www.typescriptlang.org/tsconfig#baseUrl"
+            },
+            "paths": {
+              "description": "Specify a set of entries that re-map imports to additional lookup locations.",
+              "type": "object",
+              "additionalProperties": {
+                "type": "array",
+                "uniqueItems": true,
+                "items": {
+                  "type": "string",
+                  "description": "Path mapping to be computed relative to baseUrl option."
+                }
+              },
+              "markdownDescription": "Specify a set of entries that re-map imports to additional lookup locations.\n\nSee more: https://www.typescriptlang.org/tsconfig#paths"
+            },
+            "plugins": {
+              "description": "Specify a list of language service plugins to include.",
+              "type": "array",
+              "items": {
+                "type": "object",
+                "properties": {
+                  "name": {
+                    "description": "Plugin name.",
+                    "type": "string"
+                  }
+                }
+              },
+              "markdownDescription": "Specify a list of language service plugins to include.\n\nSee more: https://www.typescriptlang.org/tsconfig#plugins"
+            },
+            "rootDirs": {
+              "description": "Allow multiple folders to be treated as one when resolving modules.",
+              "type": "array",
+              "uniqueItems": true,
+              "items": {
+                "type": "string"
+              },
+              "markdownDescription": "Allow multiple folders to be treated as one when resolving modules.\n\nSee more: https://www.typescriptlang.org/tsconfig#rootDirs"
+            },
+            "typeRoots": {
+              "description": "Specify multiple folders that act like `./node_modules/@types`.",
+              "type": "array",
+              "uniqueItems": true,
+              "items": {
+                "type": "string"
+              },
+              "markdownDescription": "Specify multiple folders that act like `./node_modules/@types`.\n\nSee more: https://www.typescriptlang.org/tsconfig#typeRoots"
+            },
+            "types": {
+              "description": "Specify type package names to be included without being referenced in a source file.",
+              "type": "array",
+              "uniqueItems": true,
+              "items": {
+                "type": "string"
+              },
+              "markdownDescription": "Specify type package names to be included without being referenced in a source file.\n\nSee more: https://www.typescriptlang.org/tsconfig#types"
+            },
+            "traceResolution": {
+              "description": "Enable tracing of the name resolution process. Requires TypeScript version 2.0 or later.",
+              "type": "boolean",
+              "default": false
+            },
+            "allowJs": {
+              "description": "Allow JavaScript files to be a part of your program. Use the `checkJS` option to get errors from these files.",
+              "type": "boolean",
+              "default": false,
+              "markdownDescription": "Allow JavaScript files to be a part of your program. Use the `checkJS` option to get errors from these files.\n\nSee more: https://www.typescriptlang.org/tsconfig#allowJs"
+            },
+            "noErrorTruncation": {
+              "description": "Disable truncating types in error messages.",
+              "type": "boolean",
+              "default": false,
+              "markdownDescription": "Disable truncating types in error messages.\n\nSee more: https://www.typescriptlang.org/tsconfig#noErrorTruncation"
+            },
+            "allowSyntheticDefaultImports": {
+              "description": "Allow 'import x from y' when a module doesn't have a default export.",
+              "type": "boolean",
+              "markdownDescription": "Allow 'import x from y' when a module doesn't have a default export.\n\nSee more: https://www.typescriptlang.org/tsconfig#allowSyntheticDefaultImports"
+            },
+            "noImplicitUseStrict": {
+              "description": "Disable adding 'use strict' directives in emitted JavaScript files.",
+              "type": "boolean",
+              "default": false,
+              "markdownDescription": "Disable adding 'use strict' directives in emitted JavaScript files.\n\nSee more: https://www.typescriptlang.org/tsconfig#noImplicitUseStrict"
+            },
+            "listEmittedFiles": {
+              "description": "Print the names of emitted files after a compilation.",
+              "type": "boolean",
+              "default": false,
+              "markdownDescription": "Print the names of emitted files after a compilation.\n\nSee more: https://www.typescriptlang.org/tsconfig#listEmittedFiles"
+            },
+            "disableSizeLimit": {
+              "description": "Remove the 20mb cap on total source code size for JavaScript files in the TypeScript language server.",
+              "type": "boolean",
+              "default": false,
+              "markdownDescription": "Remove the 20mb cap on total source code size for JavaScript files in the TypeScript language server.\n\nSee more: https://www.typescriptlang.org/tsconfig#disableSizeLimit"
+            },
+            "lib": {
+              "description": "Specify a set of bundled library declaration files that describe the target runtime environment.",
+              "type": "array",
+              "uniqueItems": true,
+              "items": {
+                "type": "string",
+                "anyOf": [
+                  {
+                    "enum": [
+                      "ES5",
+                      "ES6",
+                      "ES2015",
+                      "ES2015.Collection",
+                      "ES2015.Core",
+                      "ES2015.Generator",
+                      "ES2015.Iterable",
+                      "ES2015.Promise",
+                      "ES2015.Proxy",
+                      "ES2015.Reflect",
+                      "ES2015.Symbol.WellKnown",
+                      "ES2015.Symbol",
+                      "ES2016",
+                      "ES2016.Array.Include",
+                      "ES2017",
+                      "ES2017.Intl",
+                      "ES2017.Object",
+                      "ES2017.SharedMemory",
+                      "ES2017.String",
+                      "ES2017.TypedArrays",
+                      "ES2018",
+                      "ES2018.AsyncGenerator",
+                      "ES2018.AsyncIterable",
+                      "ES2018.Intl",
+                      "ES2018.Promise",
+                      "ES2018.Regexp",
+                      "ES2019",
+                      "ES2019.Array",
+                      "ES2019.Intl",
+                      "ES2019.Object",
+                      "ES2019.String",
+                      "ES2019.Symbol",
+                      "ES2020",
+                      "ES2020.BigInt",
+                      "ES2020.Promise",
+                      "ES2020.String",
+                      "ES2020.Symbol.WellKnown",
+                      "ESNext",
+                      "ESNext.Array",
+                      "ESNext.AsyncIterable",
+                      "ESNext.BigInt",
+                      "ESNext.Intl",
+                      "ESNext.Promise",
+                      "ESNext.String",
+                      "ESNext.Symbol",
+                      "DOM",
+                      "DOM.Iterable",
+                      "ScriptHost",
+                      "WebWorker",
+                      "WebWorker.ImportScripts",
+                      "Webworker.Iterable",
+                      "ES7",
+                      "ES2021",
+                      "ES2020.SharedMemory",
+                      "ES2020.Intl",
+                      "ES2021.Promise",
+                      "ES2021.String",
+                      "ES2021.WeakRef",
+                      "ESNext.WeakRef",
+                      "es2021.intl",
+                      "ES2022",
+                      "ES2022.Array",
+                      "ES2022.Error",
+                      "ES2022.Intl",
+                      "ES2022.Object",
+                      "ES2022.String"
+                    ]
+                  },
+                  {
+                    "pattern": "^[Ee][Ss]5|[Ee][Ss]6|[Ee][Ss]7$"
+                  },
+                  {
+                    "pattern": "^[Ee][Ss]2015(\\.([Cc][Oo][Ll][Ll][Ee][Cc][Tt][Ii][Oo][Nn]|[Cc][Oo][Rr][Ee]|[Gg][Ee][Nn][Ee][Rr][Aa][Tt][Oo][Rr]|[Ii][Tt][Ee][Rr][Aa][Bb][Ll][Ee]|[Pp][Rr][Oo][Mm][Ii][Ss][Ee]|[Pp][Rr][Oo][Xx][Yy]|[Rr][Ee][Ff][Ll][Ee][Cc][Tt]|[Ss][Yy][Mm][Bb][Oo][Ll].[Ww][Ee][Ll][Ll][Kk][Nn][Oo][Ww][Nn]|[Ss][Yy][Mm][Bb][Oo][Ll]))?$"
+                  },
+                  {
+                    "pattern": "^[Ee][Ss]2016(\\.[Aa][Rr][Rr][Aa][Yy].[Ii][Nn][Cc][Ll][Uu][Dd][Ee])?$"
+                  },
+                  {
+                    "pattern": "^[Ee][Ss]2017(\\.([Ii][Nn][Tt][Ll]|[Oo][Bb][Jj][Ee][Cc][Tt]|[Ss][Hh][Aa][Rr][Ee][Dd][Mm][Ee][Mm][Oo][Rr][Yy]|[Ss][Tt][Rr][Ii][Nn][Gg]|[Tt][Yy][Pp][Ee][Dd][Aa][Rr][Rr][Aa][Yy][Ss]))?$"
+                  },
+                  {
+                    "pattern": "^[Ee][Ss]2018(\\.([Aa][Ss][Yy][Nn][Cc][Ii][Tt][Ee][Rr][Aa][Bb][Ll][Ee]|[Ii][Nn][Tt][Ll]|[Pp][Rr][Oo][Mm][Ii][Ss][Ee]|[Rr][Ee][Gg][Ee][Xx][Pp]))?$"
+                  },
+                  {
+                    "pattern": "^[Ee][Ss]2019(\\.([Aa][Rr][Rr][Aa][Yy]|[Oo][Bb][Jj][Ee][Cc][Tt]|[Ss][Tt][Rr][Ii][Nn][Gg]|[Ss][Yy][Mm][Bb][Oo][Ll]))?$"
+                  },
+                  {
+                    "pattern": "^[Ee][Ss]2020(\\.([Bb][Ii][Gg][Ii][Nn][Tt]|[Pp][Rr][Oo][Mm][Ii][Ss][Ee]|[Ss][Tt][Rr][Ii][Nn][Gg]|[Ss][Yy][Mm][Bb][Oo][Ll].[Ww][Ee][Ll][Ll][Kk][Nn][Oo][Ww][Nn]))?$"
+                  },
+                  {
+                    "pattern": "^[Ee][Ss]2021(\\.([Ii][Nn][Tt][Ll]|[Pp][Rr][Oo][Mm][Ii][Ss][Ee]|[Ss][Tt][Rr][Ii][Nn][Gg]|[Ww][Ee][Aa][Kk][Rr][Ee][Ff]))?$"
+                  },
+                  {
+                    "pattern": "^[Ee][Ss]2022(\\.([Aa][Rr][Rr][Aa][Yy]|[Ee][Rr][Rr][Oo][Rr]|[Ii][Nn][Tt][Ll]|[Oo][Bb][Jj][Ee][Cc][Tt]|[Ss][Tt][Rr][Ii][Nn][Gg]))?$"
+                  },
+                  {
+                    "pattern": "^[Ee][Ss][Nn][Ee][Xx][Tt](\\.([Aa][Rr][Rr][Aa][Yy]|[Aa][Ss][Yy][Nn][Cc][Ii][Tt][Ee][Rr][Aa][Bb][Ll][Ee]|[Bb][Ii][Gg][Ii][Nn][Tt]|[Ii][Nn][Tt][Ll]|[Pp][Rr][Oo][Mm][Ii][Ss][Ee]|[Ss][Tt][Rr][Ii][Nn][Gg]|[Ss][Yy][Mm][Bb][Oo][Ll]|[Ww][Ee][Aa][Kk][Rr][Ee][Ff]))?$"
+                  },
+                  {
+                    "pattern": "^[Dd][Oo][Mm](\\.[Ii][Tt][Ee][Rr][Aa][Bb][Ll][Ee])?$"
+                  },
+                  {
+                    "pattern": "^[Ss][Cc][Rr][Ii][Pp][Tt][Hh][Oo][Ss][Tt]$"
+                  },
+                  {
+                    "pattern": "^[Ww][Ee][Bb][Ww][Oo][Rr][Kk][Ee][Rr](\\.[Ii][Mm][Pp][Oo][Rr][Tt][Ss][Cc][Rr][Ii][Pp][Tt][Ss])?$"
+                  }
+                ]
+              },
+              "markdownDescription": "Specify a set of bundled library declaration files that describe the target runtime environment.\n\nSee more: https://www.typescriptlang.org/tsconfig#lib"
+            },
+            "moduleDetection": {
+              "description": "Specify how TypeScript determine a file as module.",
+              "enum": ["auto", "legacy", "force"]
+            },
+            "moduleSuffixes": {
+              "description": "List of file name suffixes to search when resolving a module.",
+              "type": "boolean",
+              "default": false
+            },
+            "strictNullChecks": {
+              "description": "When type checking, take into account `null` and `undefined`.",
+              "type": "boolean",
+              "default": false,
+              "markdownDescription": "When type checking, take into account `null` and `undefined`.\n\nSee more: https://www.typescriptlang.org/tsconfig#strictNullChecks"
+            },
+            "maxNodeModuleJsDepth": {
+              "description": "Specify the maximum folder depth used for checking JavaScript files from `node_modules`. Only applicable with `allowJs`.",
+              "type": "number",
+              "default": 0,
+              "markdownDescription": "Specify the maximum folder depth used for checking JavaScript files from `node_modules`. Only applicable with `allowJs`.\n\nSee more: https://www.typescriptlang.org/tsconfig#maxNodeModuleJsDepth"
+            },
+            "importHelpers": {
+              "description": "Allow importing helper functions from tslib once per project, instead of including them per-file.",
+              "type": "boolean",
+              "default": false,
+              "markdownDescription": "Allow importing helper functions from tslib once per project, instead of including them per-file.\n\nSee more: https://www.typescriptlang.org/tsconfig#importHelpers"
+            },
+            "importsNotUsedAsValues": {
+              "description": "Specify emit/checking behavior for imports that are only used for types.",
+              "default": "remove",
+              "enum": [
+                "remove",
+                "preserve",
+                "error"
+              ]
+            },
+            "alwaysStrict": {
+              "description": "Ensure 'use strict' is always emitted.",
+              "type": "boolean",
+              "markdownDescription": "Ensure 'use strict' is always emitted.\n\nSee more: https://www.typescriptlang.org/tsconfig#alwaysStrict"
+            },
+            "strict": {
+              "description": "Enable all strict type checking options.",
+              "type": "boolean",
+              "default": false,
+              "markdownDescription": "Enable all strict type checking options.\n\nSee more: https://www.typescriptlang.org/tsconfig#strict"
+            },
+            "strictBindCallApply": {
+              "description": "Check that the arguments for `bind`, `call`, and `apply` methods match the original function.",
+              "type": "boolean",
+              "default": false,
+              "markdownDescription": "Check that the arguments for `bind`, `call`, and `apply` methods match the original function.\n\nSee more: https://www.typescriptlang.org/tsconfig#strictBindCallApply"
+            },
+            "downlevelIteration": {
+              "description": "Emit more compliant, but verbose and less performant JavaScript for iteration.",
+              "type": "boolean",
+              "default": false,
+              "markdownDescription": "Emit more compliant, but verbose and less performant JavaScript for iteration.\n\nSee more: https://www.typescriptlang.org/tsconfig#downlevelIteration"
+            },
+            "checkJs": {
+              "description": "Enable error reporting in type-checked JavaScript files.",
+              "type": "boolean",
+              "default": false,
+              "markdownDescription": "Enable error reporting in type-checked JavaScript files.\n\nSee more: https://www.typescriptlang.org/tsconfig#checkJs"
+            },
+            "strictFunctionTypes": {
+              "description": "When assigning functions, check to ensure parameters and the return values are subtype-compatible.",
+              "type": "boolean",
+              "default": false,
+              "markdownDescription": "When assigning functions, check to ensure parameters and the return values are subtype-compatible.\n\nSee more: https://www.typescriptlang.org/tsconfig#strictFunctionTypes"
+            },
+            "strictPropertyInitialization": {
+              "description": "Check for class properties that are declared but not set in the constructor.",
+              "type": "boolean",
+              "default": false,
+              "markdownDescription": "Check for class properties that are declared but not set in the constructor.\n\nSee more: https://www.typescriptlang.org/tsconfig#strictPropertyInitialization"
+            },
+            "esModuleInterop": {
+              "description": "Emit additional JavaScript to ease support for importing CommonJS modules. This enables `allowSyntheticDefaultImports` for type compatibility.",
+              "type": "boolean",
+              "default": false,
+              "markdownDescription": "Emit additional JavaScript to ease support for importing CommonJS modules. This enables `allowSyntheticDefaultImports` for type compatibility.\n\nSee more: https://www.typescriptlang.org/tsconfig#esModuleInterop"
+            },
+            "allowUmdGlobalAccess": {
+              "description": "Allow accessing UMD globals from modules.",
+              "type": "boolean",
+              "default": false,
+              "markdownDescription": "Allow accessing UMD globals from modules.\n\nSee more: https://www.typescriptlang.org/tsconfig#allowUmdGlobalAccess"
+            },
+            "keyofStringsOnly": {
+              "description": "Make keyof only return strings instead of string, numbers or symbols. Legacy option.",
+              "type": "boolean",
+              "default": false,
+              "markdownDescription": "Make keyof only return strings instead of string, numbers or symbols. Legacy option.\n\nSee more: https://www.typescriptlang.org/tsconfig#keyofStringsOnly"
+            },
+            "useDefineForClassFields": {
+              "description": "Emit ECMAScript-standard-compliant class fields.",
+              "type": "boolean",
+              "default": false,
+              "markdownDescription": "Emit ECMAScript-standard-compliant class fields.\n\nSee more: https://www.typescriptlang.org/tsconfig#useDefineForClassFields"
+            },
+            "declarationMap": {
+              "description": "Create sourcemaps for d.ts files.",
+              "type": "boolean",
+              "default": false,
+              "markdownDescription": "Create sourcemaps for d.ts files.\n\nSee more: https://www.typescriptlang.org/tsconfig#declarationMap"
+            },
+            "resolveJsonModule": {
+              "description": "Enable importing .json files",
+              "type": "boolean",
+              "default": false,
+              "markdownDescription": "Enable importing .json files\n\nSee more: https://www.typescriptlang.org/tsconfig#resolveJsonModule"
+            },
+            "resolvePackageJsonExports": {
+              "description": "Use the package.json 'exports' field when resolving package imports.",
+              "type": "boolean",
+              "default": false,
+              "markdownDescription": "Use the package.json 'exports' field when resolving package imports.\n\nSee more: https://www.typescriptlang.org/tsconfig#resolvePackageJsonExports"
+            },
+            "resolvePackageJsonImports": {
+              "description": "Use the package.json 'imports' field when resolving imports.",
+              "type": "boolean",
+              "default": false,
+              "markdownDescription": "Use the package.json 'imports' field when resolving imports.\n\nSee more: https://www.typescriptlang.org/tsconfig#resolvePackageJsonImports"
+            },
+            "verbatimModuleSyntax": {
+              "description": "Do not transform or elide any imports or exports not marked as type-only, ensuring they are written in the output file's format based on the 'module' setting.",
+              "type": "boolean",
+              "default": false,
+              "markdownDescription": "Do not transform or elide any imports or exports not marked as type-only, ensuring they are written in the output file's format based on the 'module' setting."
+            },
+            "assumeChangesOnlyAffectDirectDependencies": {
+              "description": "Have recompiles in '--incremental' and '--watch' assume that changes within a file will only affect files directly depending on it. Requires TypeScript version 3.8 or later.",
+              "type": "boolean"
+            },
+            "extendedDiagnostics": {
+              "description": "Output more detailed compiler performance information after building.",
+              "type": "boolean",
+              "default": false,
+              "markdownDescription": "Output more detailed compiler performance information after building.\n\nSee more: https://www.typescriptlang.org/tsconfig#extendedDiagnostics"
+            },
+            "listFilesOnly": {
+              "description": "Print names of files that are part of the compilation and then stop processing.",
+              "type": "boolean"
+            },
+            "disableSourceOfProjectReferenceRedirect": {
+              "description": "Disable preferring source files instead of declaration files when referencing composite projects",
+              "type": "boolean",
+              "markdownDescription": "Disable preferring source files instead of declaration files when referencing composite projects\n\nSee more: https://www.typescriptlang.org/tsconfig#disableSourceOfProjectReferenceRedirect"
+            },
+            "disableSolutionSearching": {
+              "description": "Opt a project out of multi-project reference checking when editing.",
+              "type": "boolean",
+              "markdownDescription": "Opt a project out of multi-project reference checking when editing.\n\nSee more: https://www.typescriptlang.org/tsconfig#disableSolutionSearching"
+            },
+            "verbatimModuleSyntax": {
+              "description": "Do not transform or elide any imports or exports not marked as type-only, ensuring they are written in the output file's format based on the 'module' setting.",
+              "type": "boolean",
+              "markdownDescription": "Do not transform or elide any imports or exports not marked as type-only, ensuring they are written in the output file's format based on the 'module' setting.\n\nSee more: https://www.typescriptlang.org/tsconfig#verbatimModuleSyntax"
+            }
+          }
+        }
+      }
+    },
+    "typeAcquisitionDefinition": {
+      "properties": {
+        "typeAcquisition": {
+          "type": "object",
+          "description": "Auto type (.d.ts) acquisition options for this project. Requires TypeScript version 2.1 or later.",
+          "properties": {
+            "enable": {
+              "description": "Enable auto type acquisition",
+              "type": "boolean",
+              "default": false
+            },
+            "include": {
+              "description": "Specifies a list of type declarations to be included in auto type acquisition. Ex. [\"jquery\", \"lodash\"]",
+              "type": "array",
+              "uniqueItems": true,
+              "items": {
+                "type": "string"
+              }
+            },
+            "exclude": {
+              "description": "Specifies a list of type declarations to be excluded from auto type acquisition. Ex. [\"jquery\", \"lodash\"]",
+              "type": "array",
+              "uniqueItems": true,
+              "items": {
+                "type": "string"
+              }
+            }
+          }
+        }
+      }
+    },
+    "referencesDefinition": {
+      "properties": {
+        "references": {
+          "type": "array",
+          "uniqueItems": true,
+          "description": "Referenced projects. Requires TypeScript version 3.0 or later.",
+          "items": {
+            "type": "object",
+            "description": "Project reference.",
+            "properties": {
+              "path": {
+                "type": "string",
+                "description": "Path to referenced tsconfig or to folder containing tsconfig."
+              }
+            }
+          }
+        }
+      }
+    },
+    "tsNodeModuleTypes": {
+      "type": "object"
+    },
+    "tsNodeDefinition": {
+      "properties": {
+        "ts-node": {
+          "description": "ts-node options.  See also: https://typestrong.org/ts-node/docs/configuration\n\nts-node offers TypeScript execution and REPL for node.js, with source map support.",
+          "properties": {
+            "compiler": {
+              "default": "typescript",
+              "description": "Specify a custom TypeScript compiler.",
+              "type": "string"
+            },
+            "compilerHost": {
+              "default": false,
+              "description": "Use TypeScript's compiler host API instead of the language service API.",
+              "type": "boolean"
+            },
+            "compilerOptions": {
+              "additionalProperties": true,
+              "allOf": [
+                {
+                  "$ref": "#/definitions/compilerOptionsDefinition/properties/compilerOptions"
+                }
+              ],
+              "description": "JSON object to merge with TypeScript `compilerOptions`.",
+              "properties": {},
+              "type": "object"
+            },
+            "emit": {
+              "default": false,
+              "description": "Emit output files into `.ts-node` directory.",
+              "type": "boolean"
+            },
+            "esm": {
+              "description": "Enable native ESM support.\n\nFor details, see https://typestrong.org/ts-node/docs/imports#native-ecmascript-modules",
+              "type": "boolean"
+            },
+            "experimentalReplAwait": {
+              "description": "Allows the usage of top level await in REPL.\n\nUses node's implementation which accomplishes this with an AST syntax transformation.\n\nEnabled by default when tsconfig target is es2018 or above. Set to false to disable.\n\n**Note**: setting to `true` when tsconfig target is too low will throw an Error.  Leave as `undefined`\nto get default, automatic behavior.",
+              "type": "boolean"
+            },
+            "experimentalResolver": {
+              "description": "Enable experimental features that re-map imports and require calls to support:\n`baseUrl`, `paths`, `rootDirs`, `.js` to `.ts` file extension mappings,\n`outDir` to `rootDir` mappings for composite projects and monorepos.\n\nFor details, see https://github.com/TypeStrong/ts-node/issues/1514",
+              "type": "boolean"
+            },
+            "experimentalSpecifierResolution": {
+              "description": "Like node's `--experimental-specifier-resolution`, , but can also be set in your `tsconfig.json` for convenience.\n\nFor details, see https://nodejs.org/dist/latest-v18.x/docs/api/esm.html#customizing-esm-specifier-resolution-algorithm",
+              "enum": ["explicit", "node"],
+              "type": "string"
+            },
+            "files": {
+              "default": false,
+              "description": "Load \"files\" and \"include\" from `tsconfig.json` on startup.\n\nDefault is to override `tsconfig.json` \"files\" and \"include\" to only include the entrypoint script.",
+              "type": "boolean"
+            },
+            "ignore": {
+              "default": [
+                "(?:^|/)node_modules/"
+              ],
+              "description": "Paths which should not be compiled.\n\nEach string in the array is converted to a regular expression via `new RegExp()` and tested against source paths prior to compilation.\n\nSource paths are normalized to posix-style separators, relative to the directory containing `tsconfig.json` or to cwd if no `tsconfig.json` is loaded.\n\nDefault is to ignore all node_modules subdirectories.",
+              "items": {
+                "type": "string"
+              },
+              "type": "array"
+            },
+            "ignoreDiagnostics": {
+              "description": "Ignore TypeScript warnings by diagnostic code.",
+              "items": {
+                "type": [
+                  "string",
+                  "number"
+                ]
+              },
+              "type": "array"
+            },
+            "logError": {
+              "default": false,
+              "description": "Logs TypeScript errors to stderr instead of throwing exceptions.",
+              "type": "boolean"
+            },
+            "moduleTypes": {
+              "$ref": "#/definitions/tsNodeModuleTypes",
+              "description": "Override certain paths to be compiled and executed as CommonJS or ECMAScript modules.\nWhen overridden, the tsconfig \"module\" and package.json \"type\" fields are overridden, and\nthe file extension is ignored.\nThis is useful if you cannot use .mts, .cts, .mjs, or .cjs file extensions;\nit achieves the same effect.\n\nEach key is a glob pattern following the same rules as tsconfig's \"include\" array.\nWhen multiple patterns match the same file, the last pattern takes precedence.\n\n`cjs` overrides matches files to compile and execute as CommonJS.\n`esm` overrides matches files to compile and execute as native ECMAScript modules.\n`package` overrides either of the above to default behavior, which obeys package.json \"type\" and\ntsconfig.json \"module\" options."
+            },
+            "preferTsExts": {
+              "default": false,
+              "description": "Re-order file extensions so that TypeScript imports are preferred.\n\nFor example, when both `index.js` and `index.ts` exist, enabling this option causes `require('./index')` to resolve to `index.ts` instead of `index.js`",
+              "type": "boolean"
+            },
+            "pretty": {
+              "default": false,
+              "description": "Use pretty diagnostic formatter.",
+              "type": "boolean"
+            },
+            "require": {
+              "description": "Modules to require, like node's `--require` flag.\n\nIf specified in `tsconfig.json`, the modules will be resolved relative to the `tsconfig.json` file.\n\nIf specified programmatically, each input string should be pre-resolved to an absolute path for\nbest results.",
+              "items": {
+                "type": "string"
+              },
+              "type": "array"
+            },
+            "scope": {
+              "default": false,
+              "description": "Scope compiler to files within `scopeDir`.",
+              "type": "boolean"
+            },
+            "scopeDir": {
+              "default": "First of: `tsconfig.json` \"rootDir\" if specified, directory containing `tsconfig.json`, or cwd if no `tsconfig.json` is loaded.",
+              "type": "string"
+            },
+            "skipIgnore": {
+              "default": false,
+              "description": "Skip ignore check, so that compilation will be attempted for all files with matching extensions.",
+              "type": "boolean"
+            },
+            "swc": {
+              "description": "Transpile with swc instead of the TypeScript compiler, and skip typechecking.\n\nEquivalent to setting both `transpileOnly: true` and `transpiler: 'ts-node/transpilers/swc'`\n\nFor complete instructions: https://typestrong.org/ts-node/docs/transpilers",
+              "type": "boolean"
+            },
+            "transpileOnly": {
+              "default": false,
+              "description": "Use TypeScript's faster `transpileModule`.",
+              "type": "boolean"
+            },
+            "transpiler": {
+              "anyOf": [
+                {
+                  "items": [
+                    {
+                      "type": "string"
+                    },
+                    {
+                      "additionalProperties": true,
+                      "properties": {},
+                      "type": "object"
+                    }
+                  ],
+                  "maxItems": 2,
+                  "minItems": 2,
+                  "type": "array"
+                },
+                {
+                  "type": "string"
+                }
+              ],
+              "description": "Specify a custom transpiler for use with transpileOnly"
+            },
+            "typeCheck": {
+              "default": true,
+              "description": "**DEPRECATED** Specify type-check is enabled (e.g. `transpileOnly == false`).",
+              "type": "boolean"
+            }
+          },
+          "type": "object"
+        }
+      }
+    }
+  },
+  "id": "https://json.schemastore.org/tsconfig",
+  "title": "JSON schema for the TypeScript compiler's configuration file",
+  "type": "object"
+}