--- conflicted
+++ resolved
@@ -80,11 +80,8 @@
   ["allowJs", ["checkJs", "emitDeclarationOnly"]],
   ["checkJs", ["allowJs", "emitDeclarationOnly"]],
   ["declaration", ["declarationDir", "emitDeclarationOnly"]],
-<<<<<<< HEAD
-=======
 
   ["moduleResolution", ["module"]],
->>>>>>> a667a55a
 ];
 
 /**
