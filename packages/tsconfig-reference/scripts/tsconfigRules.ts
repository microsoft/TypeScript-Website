import { CompilerOptionName } from "../data/_types";
import * as ts from "typescript";

/**
 * Changes to these rules should be reflected in the following files:
 * https://github.com/SchemaStore/schemastore/blob/master/src/schemas/json/tsconfig.json
 * https://github.com/SchemaStore/schemastore/blob/master/src/schemas/json/jsconfig.json
 */

/** Options which should never show on the references, basically anything that's for the CLI not the TSConfig */
export const denyList: CompilerOptionName[] = [
  "help",
  "init",
  "all",
  "watch",
  "version",
  "build",
  "project",
  "locale",
  "clean",
  "dry",
  "enableAutoDiscovery",
];

/** Things we should document, but really want to help move people away from */
export const deprecated: CompilerOptionName[] = [
  "out",
  "charset",
  "keyofStringsOnly",
  "diagnostics",
];

/** Things which people really shouldn't use, but need to document  */
export const internal: CompilerOptionName[] = ["preserveWatchOutput", "stripInternal"];

// @ts-ignore
// prettier-ignore
export const typeAcquisitionCompilerOptNames: string[] = ts.typeAcquisitionDeclarations.map((c) => c.name);

// @ts-ignore
export const watchOptionCompilerOptNames: string[] = ts.optionsForWatch.map((c) => c.name);

// @ts-ignore
const common = ts.commonOptionsWithBuild;
// @ts-ignore
export const buildOptionCompilerOptNames: string[] = ts.buildOpts
  .filter((c) => !common.includes(c))
  .map((c) => c.name);

export const rootOptNames = ["files", "extends", "include", "exclude", "references"];

/** You should use this! They are off by default */
export const recommended: CompilerOptionName[] = [
  "strict",
  "forceConsistentCasingInFileNames",
  "alwaysStrict",
  "strictNullChecks",
  "strictBindCallApply",
  "strictFunctionTypes",
  "strictPropertyInitialization",
  "noImplicitThis",
  "noImplicitAny",
  "esModuleInterop",
  "skipLibCheck",
  "exactOptionalPropertyTypes",
];

type RootProperties = "files" | "extends" | "include" | "exclude";
type WatchProperties =
  | "force"
  | "watchFile"
  | "watchDirectory"
  | "fallbackPolling"
  | "synchronousWatchDirectory"
  | "excludeFiles"
  | "excludeDirectories";
type BuildProperties =
  | "dry"
  | "force"
  | "verbose"
  | "incremental"
  | "assumeChangesOnlyAffectDirectDependencies"
  | "traceResolution";

type AnOption = WatchProperties | RootProperties | CompilerOptionName;

/** Allows linking between options */
export const relatedTo: [AnOption, AnOption[]][] = [
  [
    "strict",
    [
      "alwaysStrict",
      "strictNullChecks",
      "strictBindCallApply",
      "strictFunctionTypes",
      "strictPropertyInitialization",
      "noImplicitAny",
      "noImplicitThis",
      "useUnknownInCatchVariables",
    ],
  ],
  ["alwaysStrict", ["strict"]],
  ["strictNullChecks", ["strict"]],
  ["strictBindCallApply", ["strict"]],
  ["strictFunctionTypes", ["strict"]],
  ["strictPropertyInitialization", ["strict"]],
  ["noImplicitAny", ["strict"]],
  ["noImplicitThis", ["strict"]],
  ["useUnknownInCatchVariables", ["strict"]],

  ["allowSyntheticDefaultImports", ["esModuleInterop"]],
  ["esModuleInterop", ["allowSyntheticDefaultImports"]],

  ["out", ["outDir", "outFile"]],
  ["outDir", ["out", "outFile"]],
  ["outFile", ["out", "outDir"]],

  ["diagnostics", ["extendedDiagnostics"]],
  ["extendedDiagnostics", ["diagnostics"]],

  ["experimentalDecorators", ["emitDecoratorMetadata"]],
  ["emitDecoratorMetadata", ["experimentalDecorators"]],

  ["files", ["include", "exclude"]],
  ["include", ["files", "exclude"]],
  ["exclude", ["include", "files"]],

  ["importHelpers", ["noEmitHelpers", "downlevelIteration"]],
  ["noEmitHelpers", ["importHelpers"]],
  ["downlevelIteration", ["importHelpers"]],

  ["incremental", ["composite", "tsBuildInfoFile"]],
  ["composite", ["incremental", "tsBuildInfoFile"]],
  ["tsBuildInfoFile", ["incremental", "composite"]],

  ["types", ["typeRoots"]],
  ["typeRoots", ["types"]],

  ["noLib", ["lib"]],
  ["lib", ["noLib"]],

  ["allowJs", ["checkJs", "emitDeclarationOnly"]],
  ["checkJs", ["allowJs", "emitDeclarationOnly"]],
  ["declaration", ["declarationDir", "emitDeclarationOnly"]],
  ["declarationDir", ["declaration"]],
  ["emitDeclarationOnly", ["declaration"]],

  ["moduleResolution", ["module"]],
  ["module", ["moduleResolution"]],

  ["jsx", ["jsxFactory", "jsxFragmentFactory", "jsxImportSource"]],
  ["jsxFactory", ["jsx", "jsxFragmentFactory", "jsxImportSource"]],
  ["jsxFragmentFactory", ["jsx", "jsxFactory", "jsxImportSource"]],
  ["jsxImportSource", ["jsx", "jsxFactory"]],

  ["suppressImplicitAnyIndexErrors", ["noImplicitAny"]],

  ["listFiles", ["explainFiles"]],
  ["preserveValueImports", ["isolatedModules", "importsNotUsedAsValues"]]
];

/**
 * Options are taken from the compiler flags markdown docs...
 * So err, they are like 90% reliable.
 */

export const defaultsForOptions = {
  allowJs: "false",
  allowSyntheticDefaultImports: 'module === "system" or esModuleInterop',
  allowUmdGlobalAccess: "false",
  allowUnreachableCode: "undefined",
  allowUnusedLabels: "undefined",
  charset: "utf8",
  checkJs: "false",
  composite: "false",
  alwaysStrict: "`false`, unless [`strict`](#strict) is set",
  declaration: "`false`, unless [`composite`](#composite) is set",
  declarationDir: " n/a",
  declarationMap: "false",
  diagnostics: "false",
  disableSizeLimit: "false",
  downlevelIteration: "false",
  emitBOM: "false",
  emitDeclarationOnly: "false",
  esModuleInterop: "false",
  exclude:
    '`["node_modules", "bower_components", "jspm_packages"]`, plus the value of [`outDir`](#outDir) if one is specified.',
  extendedDiagnostics: "false",
  forceConsistentCasingInFileNames: "false",
  generateCpuProfile: " profile.cpuprofile",
  importHelpers: "false",
  include: ' `[]` if [`files`](#files) is specified, otherwise `["**/*"]`',
  incremental: "`true` if [`composite`](#composite), `false` otherwise",
  inlineSourceMap: "false",
  inlineSources: "false",
  isolatedModules: "false",
  jsx: "undefined",
  jsxFactory: "`React.createElement`",
  jsxImportSource: "react",
  keyofStringsOnly: "false",
  listEmittedFiles: "false",
  listFiles: "false",
  locale: "Platform specific",
  maxNodeModuleJsDepth: "0",
  moduleResolution:
    "module === `AMD` or `UMD` or `System` or `ES6`, then `Classic`<br/><br/>If module === `node12` or `nodenext`, then it matches. Otherwise `Node`",
  newLine: "Platform specific",
  noEmit: "false",
  noEmitHelpers: "false",
  noEmitOnError: "false",
  noErrorTruncation: "false",
  noFallthroughCasesInSwitch: "false",
  noImplicitAny: "`false`, unless [`strict`](#strict) is set",
  noImplicitReturns: "false",
  noImplicitThis: "`false`, unless [`strict`](#strict) is set",
  noImplicitUseStrict: "false",
  noPropertyAccessFromIndexSignature: "false",
  noLib: "false",
  noResolve: "false",
  noStrictGenericChecks: "false",
  noUnusedLocals: "false",
  noUnusedParameters: "false",
  out: "n/a",
  outDir: "n/a",
  outFile: "n/a",
  preserveConstEnums: "false",
  preserveSymlinks: "false",
  preserveWatchOutput: "false",
  pretty: "true",
  reactNamespace: '"React"',
  removeComments: "false",
  resolveJsonModule: "false",
  rootDir: "Computed from the list of input files",
  skipDefaultLibCheck: "false",
  skipLibCheck: "false",
  sourceMap: "false",
  strict: "false",
  strictBindCallApply: "`false`, unless [`strict`](#strict) is set",
  strictFunctionTypes: "`false`, unless [`strict`](#strict) is set",
  useUnknownInCatchVariables: "`false`, unless [`strict`](#strict) is set",
  strictPropertyInitialization: "`false`, unless [`strict`](#strict) is set",
  strictNullChecks: "`false`, unless [`strict`](#strict) is set",
  suppressExcessPropertyErrors: "false",
  suppressImplicitAnyIndexErrors: "false",
  target: "ES3",
  traceResolution: "false",
  tsBuildInfoFile: ".tsbuildinfo",
  useDefineForClassFields: "`true` for ES2022 and above, including ESNext.",
};

export const allowedValues = {
  jsxFactory: ["Any identifier or dotted identifier"],
  lib: ["See main content"],
<<<<<<< HEAD
  target: [
    "`ES3` (default)",
    "`ES5`",
    "`ES6`/`ES2015` (synonymous)",
    "`ES7`/`ES2016`",
    "`ES2017`",
    "`ES2018`",
    "`ES2019`",
    "`ES2020`",
    "`ES2021`",
    "`ESNext`",
  ],
  module: [
    "`CommonJS` (default if [`target`](#target) is `ES3` or `ES5`)",
    "",
    "`ES6`",
    "`ES2015`",
    "`ES2020`",
    "",
    "`node12`",
    "`nodenext`",
    "",
    "`None`",
    "`UMD`",
    "`AMD`",
    "`System`",
    "`ESNext`",
  ],
  importsNotUsedAsValues: ["remove", "preserve", "error"],
=======
>>>>>>> 48975240
  watchFile: [
    "fixedPollingInterval",
    "priorityPollingInterval",
    "dynamicPriorityPolling",
    "useFsEvents",
    "useFsEventsOnParentDirectory",
  ],
  fallbackPolling: ["fixedPollingInterval", "priorityPollingInterval", "dynamicPriorityPolling"],
  watchDirectory: ["fixedPollingInterval", "dynamicPriorityPolling", "useFsEvents"],
};

export const releaseToConfigsMap: { [key: string]: AnOption[] } = {
  "4.4": ["exactOptionalPropertyTypes", "useUnknownInCatchVariables"],
  "4.3": ["noImplicitOverride"],
  "4.2": ["noPropertyAccessFromIndexSignature", "explainFiles"],
  "4.1": ["jsxImportSource", "noUncheckedIndexedAccess", "disableFilenameBasedTypeAcquisition"],
  "4.0": ["jsxFragmentFactory", "disableReferencedProjectLoad"],
  "3.8": [
    "assumeChangesOnlyAffectDirectDependencies",
    "importsNotUsedAsValues",
    "disableSolutionSearching",
    "fallbackPolling",
    "watchDirectory",
    "watchFile",
  ],
  "3.7": [
    "disableSourceOfProjectReferenceRedirect",
    "generateCpuProfile",
    "useDefineForClassFields",
  ],
  "3.5": ["allowUmdGlobalAccess"],
  "3.4": ["incremental", "tsBuildInfoFile"],
  "3.2": ["strictBindCallApply", "showConfig"],
  "3.0": ["composite", "build"],
  "2.9": ["keyofStringsOnly", "declarationMap"],
  "2.8": ["emitDeclarationOnly"],
  "2.7": ["strictPropertyInitialization", "esModuleInterop"],
  "2.6": ["strictFunctionTypes"],
  "2.4": ["noStrictGenericChecks"],
  "2.3": ["strict", "downlevelIteration", "init", "checkJs"],
  "2.2": ["jsx"],
  "2.1": ["extends", "alwaysStrict"],
  "2.0": [
    "declarationDir",
    "skipLibCheck",
    "noUnusedLocals",
    "noUnusedParameters",
    "lib",
    "strictNullChecks",
    "noImplicitThis",
    "rootDirs",
    "traceResolution",
    "include",
  ],
  "1.8": [
    "allowJs",
    "allowSyntheticDefaultImports",
    "allowUnreachableCode",
    "allowUnusedLabels",
    "noImplicitReturns",
    "noFallthroughCasesInSwitch",
  ],
  "1.5": ["inlineSourceMap", "noEmitHelpers", "newLine", "inlineSources", "rootDir"],
  "1.4": ["noEmitOnError"],
  "1.0": ["declaration", "target", "module", "outFile"],
};

export const additionalOptionDescriptors: Record<string, { categoryCode: number }> = {
  plugins: {
    categoryCode: 6172,
  },
};

/** When a particular compiler flag (or CLI command...) was added  */
export const configToRelease = {};
Object.keys(releaseToConfigsMap).forEach((v) => {
  releaseToConfigsMap[v].forEach((key) => {
    configToRelease[key] = v;
  });
});<|MERGE_RESOLUTION|>--- conflicted
+++ resolved
@@ -251,38 +251,6 @@
 export const allowedValues = {
   jsxFactory: ["Any identifier or dotted identifier"],
   lib: ["See main content"],
-<<<<<<< HEAD
-  target: [
-    "`ES3` (default)",
-    "`ES5`",
-    "`ES6`/`ES2015` (synonymous)",
-    "`ES7`/`ES2016`",
-    "`ES2017`",
-    "`ES2018`",
-    "`ES2019`",
-    "`ES2020`",
-    "`ES2021`",
-    "`ESNext`",
-  ],
-  module: [
-    "`CommonJS` (default if [`target`](#target) is `ES3` or `ES5`)",
-    "",
-    "`ES6`",
-    "`ES2015`",
-    "`ES2020`",
-    "",
-    "`node12`",
-    "`nodenext`",
-    "",
-    "`None`",
-    "`UMD`",
-    "`AMD`",
-    "`System`",
-    "`ESNext`",
-  ],
-  importsNotUsedAsValues: ["remove", "preserve", "error"],
-=======
->>>>>>> 48975240
   watchFile: [
     "fixedPollingInterval",
     "priorityPollingInterval",
