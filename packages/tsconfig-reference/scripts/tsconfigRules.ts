import { CompilerOptionName } from "../data/_types";
import * as ts from "typescript";

/**
 * Changes to these rules should be reflected in the following files:
 * https://github.com/SchemaStore/schemastore/blob/master/src/schemas/json/tsconfig.json
 * https://github.com/SchemaStore/schemastore/blob/master/src/schemas/json/jsconfig.json
 */

/** Options which should never show on the references, basically anything that's for the CLI not the TSConfig */
export const denyList: CompilerOptionName[] = [
  "help",
  "init",
  "all",
  "watch",
  "version",
  "build",
  "project",
  "locale",
  "clean",
  "dry",
  "enableAutoDiscovery",
];

/** Things we should document, but really want to help move people away from */
export const deprecated: CompilerOptionName[] = [
  "out",
  "charset",
  "keyofStringsOnly",
  "diagnostics",
];

/** Things which people really shouldn't use, but need to document  */
export const internal: CompilerOptionName[] = ["preserveWatchOutput", "stripInternal"];

// @ts-ignore
// prettier-ignore
export const typeAcquisitionCompilerOptNames: string[] = ts.typeAcquisitionDeclarations.map((c) => c.name);

// @ts-ignore
export const watchOptionCompilerOptNames: string[] = ts.optionsForWatch.map((c) => c.name);

// @ts-ignore
const common = ts.commonOptionsWithBuild;
// @ts-ignore
export const buildOptionCompilerOptNames: string[] = ts.buildOpts
  .filter((c) => !common.includes(c))
  .map((c) => c.name);

export const rootOptNames = ["files", "extends", "include", "exclude", "references"];

/** You should use this! They are off by default */
export const recommended: CompilerOptionName[] = [
  "strict",
  "forceConsistentCasingInFileNames",
  "alwaysStrict",
  "strictNullChecks",
  "strictBindCallApply",
  "strictFunctionTypes",
  "strictPropertyInitialization",
  "noImplicitThis",
  "noImplicitAny",
  "esModuleInterop",
  "skipLibCheck",
  "exactOptionalPropertyTypes",
];

type RootProperties = "files" | "extends" | "include" | "exclude";
type WatchProperties =
  | "force"
  | "watchFile"
  | "watchDirectory"
  | "fallbackPolling"
  | "synchronousWatchDirectory"
  | "excludeFiles"
  | "excludeDirectories";
type BuildProperties =
  | "dry"
  | "force"
  | "verbose"
  | "incremental"
  | "assumeChangesOnlyAffectDirectDependencies"
  | "traceResolution";

type AnOption = WatchProperties | RootProperties | CompilerOptionName;

/** Allows linking between options */
export const relatedTo: [AnOption, AnOption[]][] = [
  [
    "strict",
    [
      "alwaysStrict",
      "strictNullChecks",
      "strictBindCallApply",
      "strictFunctionTypes",
      "strictPropertyInitialization",
      "noImplicitAny",
      "noImplicitThis",
      "useUnknownInCatchVariables",
    ],
  ],
  ["alwaysStrict", ["strict"]],
  ["strictNullChecks", ["strict"]],
  ["strictBindCallApply", ["strict"]],
  ["strictFunctionTypes", ["strict"]],
  ["strictPropertyInitialization", ["strict"]],
  ["noImplicitAny", ["strict"]],
  ["noImplicitThis", ["strict"]],
  ["useUnknownInCatchVariables", ["strict"]],

  ["allowSyntheticDefaultImports", ["esModuleInterop"]],
  ["esModuleInterop", ["allowSyntheticDefaultImports"]],

  ["out", ["outDir", "outFile"]],
  ["outDir", ["out", "outFile"]],
  ["outFile", ["out", "outDir"]],

  ["diagnostics", ["extendedDiagnostics"]],
  ["extendedDiagnostics", ["diagnostics"]],

  ["experimentalDecorators", ["emitDecoratorMetadata"]],
  ["emitDecoratorMetadata", ["experimentalDecorators"]],

  ["files", ["include", "exclude"]],
  ["include", ["files", "exclude"]],
  ["exclude", ["include", "files"]],

  ["importHelpers", ["noEmitHelpers", "downlevelIteration"]],
  ["noEmitHelpers", ["importHelpers"]],
  ["downlevelIteration", ["importHelpers"]],

  ["incremental", ["composite", "tsBuildInfoFile"]],
  ["composite", ["incremental", "tsBuildInfoFile"]],
  ["tsBuildInfoFile", ["incremental", "composite"]],

  ["types", ["typeRoots"]],
  ["typeRoots", ["types"]],

  ["noLib", ["lib"]],
  ["lib", ["noLib"]],

  ["allowJs", ["checkJs", "emitDeclarationOnly"]],
  ["checkJs", ["allowJs", "emitDeclarationOnly"]],
  ["declaration", ["declarationDir", "emitDeclarationOnly"]],
  ["declarationDir", ["declaration"]],
  ["emitDeclarationOnly", ["declaration"]],

  ["moduleResolution", ["module"]],
  ["module", ["moduleResolution"]],

  ["jsx", ["jsxFactory", "jsxFragmentFactory", "jsxImportSource"]],
  ["jsxFactory", ["jsx", "jsxFragmentFactory", "jsxImportSource"]],
  ["jsxFragmentFactory", ["jsx", "jsxFactory", "jsxImportSource"]],
  ["jsxImportSource", ["jsx", "jsxFactory"]],

  ["suppressImplicitAnyIndexErrors", ["noImplicitAny"]],

  ["listFiles", ["explainFiles"]],
  ["preserveValueImports", ["isolatedModules", "importsNotUsedAsValues"]]
];

/**
 * Options are taken from the compiler flags markdown docs...
 * So err, they are like 90% reliable.
 */

function trueIf(name: string) {
  return `
- \`true\` if [\`${name}\`](#${name}) is \`true\`
- \`false\` otherwise.
`;
}

export const defaultsForOptions = {
  allowJs: "false",
  allowSyntheticDefaultImports: `
- \`true\` if [\`module\`](#module) is \`system\` or [\`esModuleInterop\`](#esModuleInterop) is \`true\` and [\`module\`](#module) is not \`es6\`/\`es2015\` or \`esnext\`
- \`false\` otherwise.
  `,
  allowUmdGlobalAccess: "false",
  allowUnreachableCode: "undefined",
  allowUnusedLabels: "undefined",
  charset: "utf8",
  checkJs: "false",
  composite: "false",
  alwaysStrict: trueIf("strict"),
  declaration: trueIf("composite"),
  declarationMap: "false",
  diagnostics: "false",
  disableSizeLimit: "false",
  downlevelIteration: "false",
  emitBOM: "false",
  emitDeclarationOnly: "false",
  esModuleInterop: "false",
  exclude: `
- \`node_modules\`
- \`bower_components\`
- \`jspm_packages\`
- [\`outDir\`](#outDir)
  `,
  extendedDiagnostics: "false",
  forceConsistentCasingInFileNames: "false",
  generateCpuProfile: "profile.cpuprofile",
  importHelpers: "false",
  include: `
- \`[]\` if [\`files\`](#files) is specified
- \`**\` otherwise.
  `,
  incremental: trueIf("composite"),
  inlineSourceMap: "false",
  inlineSources: "false",
  isolatedModules: "false",
  jsx: "undefined",
  jsxFactory: "React.createElement",
  jsxImportSource: "react",
  keyofStringsOnly: "false",
  listEmittedFiles: "false",
  listFiles: "false",
  locale: "Platform specific.",
  maxNodeModuleJsDepth: "0",
<<<<<<< HEAD
  moduleResolution:
    "module === `AMD` or `UMD` or `System` or `ES6`, then `Classic`<br/><br/>If module === `node12` or `nodenext`, then it matches. Otherwise `Node`",
  newLine: "Platform specific",
=======
  module: `
- \`CommonJS\` if [\`target\`](#target) is \`ES3\` or \`ES5\`
- \`ES6\`/\`ES2015\` otherwise.
  `,
  moduleResolution: `
- \`Classic\` if [\`module\`](#module) is \`AMD\`, \`UMD\`, \`System\` or \`ES6\`/\`ES2015\`
- \`Node\` otherwise.
  `,
  newLine: "Platform specific.",
>>>>>>> 5690638e
  noEmit: "false",
  noEmitHelpers: "false",
  noEmitOnError: "false",
  noErrorTruncation: "false",
  noFallthroughCasesInSwitch: "false",
  noImplicitAny: trueIf("strict"),
  noImplicitReturns: "false",
  noImplicitThis: trueIf("strict"),
  noImplicitUseStrict: "false",
  noPropertyAccessFromIndexSignature: "false",
  noLib: "false",
  noResolve: "false",
  noStrictGenericChecks: "false",
  noUnusedLocals: "false",
  noUnusedParameters: "false",
  preserveConstEnums: "false",
  preserveSymlinks: "false",
  preserveWatchOutput: "false",
  pretty: "true",
  reactNamespace: "React",
  removeComments: "false",
  resolveJsonModule: "false",
  rootDir: "Computed from the list of input files.",
  skipDefaultLibCheck: "false",
  skipLibCheck: "false",
  sourceMap: "false",
  strict: "false",
  strictBindCallApply: trueIf("strict"),
  strictFunctionTypes: trueIf("strict"),
  useUnknownInCatchVariables: trueIf("strict"),
  strictPropertyInitialization: trueIf("strict"),
  strictNullChecks: trueIf("strict"),
  suppressExcessPropertyErrors: "false",
  suppressImplicitAnyIndexErrors: "false",
  target: "ES3",
  traceResolution: "false",
  tsBuildInfoFile: ".tsbuildinfo",
  useDefineForClassFields: `
- \`true\` if [\`target\`](#target) is \`ES2022\` or higher, including \`ESNext\`
- \`false\` otherwise.
  `,
};

export const allowedValues = {
  jsxFactory: ["Any identifier or dotted identifier"],
  lib: ["See main content"],
  watchFile: [
    "fixedPollingInterval",
    "priorityPollingInterval",
    "dynamicPriorityPolling",
    "useFsEvents",
    "useFsEventsOnParentDirectory",
  ],
  fallbackPolling: ["fixedPollingInterval", "priorityPollingInterval", "dynamicPriorityPolling"],
  watchDirectory: ["fixedPollingInterval", "dynamicPriorityPolling", "useFsEvents"],
};

export const releaseToConfigsMap: { [key: string]: AnOption[] } = {
  "4.4": ["exactOptionalPropertyTypes", "useUnknownInCatchVariables"],
  "4.3": ["noImplicitOverride"],
  "4.2": ["noPropertyAccessFromIndexSignature", "explainFiles"],
  "4.1": ["jsxImportSource", "noUncheckedIndexedAccess", "disableFilenameBasedTypeAcquisition"],
  "4.0": ["jsxFragmentFactory", "disableReferencedProjectLoad"],
  "3.8": [
    "assumeChangesOnlyAffectDirectDependencies",
    "importsNotUsedAsValues",
    "disableSolutionSearching",
    "fallbackPolling",
    "watchDirectory",
    "watchFile",
  ],
  "3.7": [
    "disableSourceOfProjectReferenceRedirect",
    "generateCpuProfile",
    "useDefineForClassFields",
  ],
  "3.5": ["allowUmdGlobalAccess"],
  "3.4": ["incremental", "tsBuildInfoFile"],
  "3.2": ["strictBindCallApply", "showConfig"],
  "3.0": ["composite", "build"],
  "2.9": ["keyofStringsOnly", "declarationMap"],
  "2.8": ["emitDeclarationOnly"],
  "2.7": ["strictPropertyInitialization", "esModuleInterop"],
  "2.6": ["strictFunctionTypes"],
  "2.4": ["noStrictGenericChecks"],
  "2.3": ["strict", "downlevelIteration", "init", "checkJs"],
  "2.2": ["jsx"],
  "2.1": ["extends", "alwaysStrict"],
  "2.0": [
    "declarationDir",
    "skipLibCheck",
    "noUnusedLocals",
    "noUnusedParameters",
    "lib",
    "strictNullChecks",
    "noImplicitThis",
    "rootDirs",
    "traceResolution",
    "include",
  ],
  "1.8": [
    "allowJs",
    "allowSyntheticDefaultImports",
    "allowUnreachableCode",
    "allowUnusedLabels",
    "noImplicitReturns",
    "noFallthroughCasesInSwitch",
  ],
  "1.5": ["inlineSourceMap", "noEmitHelpers", "newLine", "inlineSources", "rootDir"],
  "1.4": ["noEmitOnError"],
  "1.0": ["declaration", "target", "module", "outFile"],
};

export const additionalOptionDescriptors: Record<string, { categoryCode: number }> = {
  plugins: {
    categoryCode: 6172,
  },
};

/** When a particular compiler flag (or CLI command...) was added  */
export const configToRelease = {};
Object.keys(releaseToConfigsMap).forEach((v) => {
  releaseToConfigsMap[v].forEach((key) => {
    configToRelease[key] = v;
  });
});<|MERGE_RESOLUTION|>--- conflicted
+++ resolved
@@ -218,21 +218,16 @@
   listFiles: "false",
   locale: "Platform specific.",
   maxNodeModuleJsDepth: "0",
-<<<<<<< HEAD
-  moduleResolution:
-    "module === `AMD` or `UMD` or `System` or `ES6`, then `Classic`<br/><br/>If module === `node12` or `nodenext`, then it matches. Otherwise `Node`",
-  newLine: "Platform specific",
-=======
   module: `
 - \`CommonJS\` if [\`target\`](#target) is \`ES3\` or \`ES5\`
 - \`ES6\`/\`ES2015\` otherwise.
   `,
   moduleResolution: `
 - \`Classic\` if [\`module\`](#module) is \`AMD\`, \`UMD\`, \`System\` or \`ES6\`/\`ES2015\`
+- Matches if [\`module\`](#module) is \`node12\` or \`nodenext\`
 - \`Node\` otherwise.
   `,
   newLine: "Platform specific.",
->>>>>>> 5690638e
   noEmit: "false",
   noEmitHelpers: "false",
   noEmitOnError: "false",
