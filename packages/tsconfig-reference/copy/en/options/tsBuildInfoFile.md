--- conflicted
+++ resolved
@@ -6,23 +6,12 @@
 This setting lets you specify a file for storing incremental compilation information as a part of composite projects which enables faster
 building of larger TypeScript codebases. You can read more about composite projects [in the handbook](/docs/handbook/project-references.html).
 
-<<<<<<< HEAD
-This option offers a way to configure the place where TypeScript keeps track of the files it stores on the disk to
-indicate a project's build state.
+The default depends on a combination of other settings:
 
-The default depends on a combination of other settings
-
- - If `outFile` the file is `<outFile>.tsbuildinfo`
-
- - If `rootDir` and `outDir` then the file is `<outDir>/<relative path to config from rootDir>/<config name>.tsbuildinfo`
-   For example if `rootDir` is `src` and `outDir` is `dest` and  the config is
-   `./tsconfig.json` then tsBuildInfoFile defaults to `./tsconfig.tsbuildinfo`
-   because the relative path from `src/` to `./tsconfig.json` is `../`.
-
- - If just `outDir` then `<outDir>/<config name>.tsbuildInfo`
-
- - otherwise `<config name>/.tsbuildInfo`
-=======
-By default it is in the same folder as your emitted JavaScript and has a `.tsbuildinfo` file extension.
-The default file name is based on the `outFile` option or your tsconfig file name.
->>>>>>> 06b2ee6b
+- If `outFile` is set, the default is `<outFile>.tsbuildinfo`.
+- If `rootDir` and `outDir` are set, then the file is `<outDir>/<relative path to config from rootDir>/<config name>.tsbuildinfo`
+  For example, if `rootDir` is `src`, `outDir` is `dest`, and the config is
+  `./tsconfig.json`, then the default is `./tsconfig.tsbuildinfo`
+  as the relative path from `src/` to `./tsconfig.json` is `../`.
+- If `outDir` is set, then the default is `<outDir>/<config name>.tsbuildInfo`
+- Otherwise, the default is `<config name>.tsbuildInfo`