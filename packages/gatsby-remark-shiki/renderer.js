--- conflicted
+++ resolved
@@ -29,14 +29,9 @@
       let pos = 0
 
       l.forEach(token => {
-<<<<<<< HEAD
         const isError = errors.find(e => {
           return e.character <= pos && e.character + e.length >= pos + token.content.length
         })
-=======
-        // Underlining particular words
-        const isError = errors.find(e =>  e.character <= pos && e.character + e.length >= pos + token.content.length)
->>>>>>> 865856ca
         const className = isError ? "class = 'err'" : ""
         html += `<span ${className} style="color: ${token.color}">${escapeHtml(token.content)}</span>`
         pos += token.content.length
