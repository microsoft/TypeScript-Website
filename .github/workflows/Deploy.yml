name: Build Website For Production

on:
  push:
    branches: [master]

jobs:
  build:
    runs-on: ubuntu-latest

    steps:
    # Check out, and set up the node/ruby infra
    - uses: actions/checkout@v1
<<<<<<< HEAD
      with: { submodules: "true" }
=======
      with: 
       submodules: "true"
>>>>>>> 6692718b
    - uses: actions/setup-node@v1
    - uses: actions/setup-ruby@v1

    # Get local dependencies
    - run: yarn install
    # danger for PR builds
    - if: github.event_name == 'pull_request'
      run: yarn danger ci
      env:
        GITHUB_TOKEN: ${{ secrets.GITHUB_TOKEN }}
    - run: (cd src/play && yarn install && yarn setup)
    - run: gem install bundler -v 1.16.1
    - run: bundle install

    # Build v1
    - name: Build website v1
      run: gulp publish

    # Switch to node 13
    - uses: actions/setup-node@v1
      with:
        node-version: '13.x'

    # Build v2
    - name: Build website v2
      run: |
        git clone -b v2 --single-branch https://github.com/microsoft/TypeScript-Website.git v2
        cd v2
        git config --global user.email "you@example.com"
        git config --global user.name "Your Name"
        yarn install
        yarn bootstrap
        yarn build
        yarn build-site --prefix-paths # ensure the gatsby site knows to prefix with v2
        cp -r packages/typescriptlang-org/public ../site/v2
        cd ..
    # CI: Deploy to the right branch
    - name: Deploy + Publish
      if: github.event_name != 'pull_request'
      uses: peaceiris/actions-gh-pages@v1.1.0
      env:
        GITHUB_TOKEN: ${{ secrets.GITHUB_TOKEN }}
        PUBLISH_BRANCH: 'SITE-PRODUCTION'
        PUBLISH_DIR: ./site<|MERGE_RESOLUTION|>--- conflicted
+++ resolved
@@ -11,12 +11,7 @@
     steps:
     # Check out, and set up the node/ruby infra
     - uses: actions/checkout@v1
-<<<<<<< HEAD
       with: { submodules: "true" }
-=======
-      with: 
-       submodules: "true"
->>>>>>> 6692718b
     - uses: actions/setup-node@v1
     - uses: actions/setup-ruby@v1
 
