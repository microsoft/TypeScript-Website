--- conflicted
+++ resolved
@@ -12,12 +12,7 @@
       - uses: actions/checkout@v2
       - uses: actions/setup-node@v2
         with:
-<<<<<<< HEAD
           node-version: "18.x"
-          cache: yarn
-=======
-          node-version: "16.x"
->>>>>>> d110ef76
 
       # Install, should be basically instant if cached
       - run: yarn install
@@ -63,12 +58,7 @@
       - uses: actions/checkout@v2
       - uses: actions/setup-node@v2
         with:
-<<<<<<< HEAD
           node-version: "18.x"
-          cache: yarn
-=======
-          node-version: "16.x"
->>>>>>> d110ef76
 
       # Get local dependencies
       - run: yarn install
