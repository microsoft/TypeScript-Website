--- conflicted
+++ resolved
@@ -14,11 +14,8 @@
       - uses: actions/checkout@v2
       - uses: actions/setup-node@v2
         with:
-<<<<<<< HEAD
           node-version: "16.x"
-=======
-          node-version: "14.x"
->>>>>>> 374c9fa0
+|
           cache: yarn
 
       # Install, should be basically instant if cached
@@ -78,11 +75,7 @@
       - uses: actions/checkout@v2
       - uses: actions/setup-node@v2
         with:
-<<<<<<< HEAD
           node-version: "16.x"
-=======
-          node-version: "14.x"
->>>>>>> 374c9fa0
           cache: yarn
 
       # Get local dependencies
